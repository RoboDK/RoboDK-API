﻿// ----------------------------------------------------------------------------------------------------------
// Copyright 2018 - RoboDK Inc. - https://robodk.com/
// Licensed under the Apache License, Version 2.0 (the "License");
// you may not use this file except in compliance with the License.
// You may obtain a copy of the License at
// http://www.apache.org/licenses/LICENSE-2.0
// Unless required by applicable law or agreed to in writing, software
// distributed under the License is distributed on an "AS IS" BASIS,
// WITHOUT WARRANTIES OR CONDITIONS OF ANY KIND, either express or implied.
// See the License for the specific language governing permissions and
// limitations under the License.
// ----------------------------------------------------------------------------------------------------------

// ----------------------------------------------------------------------------------------------------------
// This file (RoboDK.cs) implements the RoboDK API for C#
// This file defines the following classes:
//     Mat: Matrix class, useful pose operations
//     RoboDK: API to interact with RoboDK
//     RoboDK.IItem: Any item in the RoboDK station tree
//
// These classes are the objects used to interact with RoboDK and create macros.
// An item is an object in the RoboDK tree (it can be either a robot, an object, a tool, a frame, a program, ...).
// Items can be retrieved from the RoboDK station using the RoboDK() object (such as RoboDK.GetItem() method) 
//
// In this document: pose = transformation matrix = homogeneous matrix = 4x4 matrix
//
// More information about the RoboDK API for Python here:
//     https://robodk.com/doc/en/CsAPI/index.html
//     https://robodk.com/doc/en/RoboDK-API.html
//     https://robodk.com/doc/en/PythonAPI/index.html
//
// More information about RoboDK post processors here:
//     https://robodk.com/help#PostProcessor
//
// Visit the Matrix and Quaternions FAQ for more information about pose/homogeneous transformations
//     http://www.j3d.org/matrix_faq/matrfaq_latest.html
//
// This library includes the mathematics to operate with homogeneous matrices for robotics.
// ----------------------------------------------------------------------------------------------------------

#region Namespaces

using System;
using System.Collections.Generic;
using System.Diagnostics;
using System.IO;
using System.Net;
using System.Net.NetworkInformation;
using System.Net.Sockets;
using System.Text;
using System.Threading;
using Microsoft.Win32;
using RoboDk.API.Exceptions;
using RoboDk.API.Model;

#endregion

namespace RoboDk.API
{
    /// <summary>
    ///     This class is the link to allows to create macros and automate Robodk.
    ///     Any interaction is made through \"items\" (IItem() objects). An item is an object in the
    ///     robodk tree (it can be either a robot, an object, a tool, a frame, a program, ...).
    /// </summary>
    public class RoboDK : IRoboDK, IDisposable
    {
        #region Constants

        // Station parameters request
        public const string PATH_OPENSTATION = "PATH_OPENSTATION";
        public const string FILE_OPENSTATION = "FILE_OPENSTATION";
        public const string PATH_DESKTOP = "PATH_DESKTOP";

        #endregion

        #region Fields

        private bool _disposed;

        private Socket _socket; // tcpip com
        private Socket _socketEvents; // tcpip com for events

        #endregion

        #region Constructors

        /// <summary>
        /// Creates a link with RoboDK
        /// </summary>
        public RoboDK()
        {
            CommandLineOptions = "";
            ApplicationDir = "";

            DefaultSocketTimeoutMilliseconds = 10 * 1000;

            SafeMode = true;
            AutoUpdate = false;
            StartHidden = false;

            RoboDKServerIpAdress = "localhost";
            RoboDKServerStartPort = 20500;
            RoboDKServerEndPort = RoboDKServerStartPort;

            RoboDKBuild = 0;
        }

        #endregion

        #region Properties

        /// <summary>
        /// Default Socket send / receive timeout in miliseconds: 10 seconds
        /// </summary>
        public int DefaultSocketTimeoutMilliseconds { get; set; }

        /// <summary>
        /// Command line arguments to provide to RoboDK on startup
        /// See https://robodk.com/doc/en/RoboDK-API.html#CommandLine
        /// </summary>
        public string CommandLineOptions { get; set; }

        /// <summary>
        /// True: checks that provided items exist in memory
        /// </summary>
        public bool SafeMode { get; set; }

        /// <summary>
        ///     if AutoUpdate is false, the scene is rendered after every function call
        /// </summary>
        public bool AutoUpdate { get; set; }

        /// <summary>
        /// Defines the RoboDK Simulator IP Address.
        /// Default: localhost (Client and RoboDK Server runs on same computer)
        /// </summary>
        public string RoboDKServerIpAdress { get; set; }

        /// <summary>
        /// Port to start looking for a RoboDK connection.
        /// </summary>
        public int RoboDKServerStartPort { get; set; }

        /// <summary>
        /// Port to stop looking for a RoboDK connection.
        /// </summary>
        public int RoboDKServerEndPort { get; set; }

        /// <summary>
        /// The RoboDK build id and is used for version checking. This value always increases with new versions
        /// </summary>
        public int RoboDKBuild { get; set; }



        /// <summary>
        /// Forces to start RoboDK in hidden mode. 
        /// ShowRoboDK must be used to show the window.
        /// </summary>
        public bool StartHidden { get; set; }

        /// <summary>
        /// TCP Port to which RoboDK is connected.
        /// </summary>
        public int RoboDKServerPort { get; private set; }

        internal int ReceiveTimeout
        {
            get { return _socket.ReceiveTimeout; }
            set { _socket.ReceiveTimeout = value; }
        }

        /// <summary>
        /// RoboDK.exe process.
        /// </summary>
        public Process Process { get; private set; }
        public string LastStatusMessage { get; set; } // Last status message

        /// <summary>
        /// Filepath to the RoboDK.exe.
        /// Typically C:/RoboDK/bin/RoboDK.exe. 
        /// Leave empty to use the registry key: HKEY_LOCAL_MACHINE\SOFTWARE\RoboDK
        /// </summary>
        public string ApplicationDir { get; set; }

        #endregion


        #region Static Methods
        /// <summary>
        /// Return the list of recently opened files
        /// </summary>
        /// <param name="extension_filter"></param>
        /// <returns></returns>
        static public List<string> RecentFiles(string extension_filter = "")
        {
            string ini_file = System.Environment.GetFolderPath(System.Environment.SpecialFolder.ApplicationData) + "\\RoboDK\\RecentFiles.ini";
            string str = "";
            if (File.Exists(ini_file)) {
                foreach (string line in File.ReadLines(ini_file))
                {
                    if (line.Contains("RecentFileList="))
                    {
                        str = line.Remove(0, "RecentFileList=".Length);
                        break;
                    }
                }
            }
            List<string> rdk_list = new List<string>();
            string[] read_list = str.Split(',');
            foreach (string st in read_list)
            {
                string st2 = st.Trim();
                if (extension_filter.Length == 0 || st2.ToLower().EndsWith(extension_filter.ToLower()))
                {
                    rdk_list.Add(st2);
                }
            }
            return rdk_list;
        }
        #endregion



        #region Public Methods

        public void Dispose()
        {
            Dispose(true);
            GC.SuppressFinalize(this);
        }

        /// <inheritdoc />
        public bool Connected()
        {
            //return _socket.Connected;//does not work well
            // See:
            // https://stackoverflow.com/questions/2661764/how-to-check-if-a-socket-is-connected-disconnected-in-c
            if (_socket == null)
            {
                return false;
            }

            var part1 = _socket.Poll(10000, SelectMode.SelectRead);
            var part2 = _socket.Available == 0;

            // s.Poll returns true if:
            //  - connection is closed, reset, terminated or pending(meaning no active connection)
            //  - connection is active and there is data available for reading
            // s.Available returns number of bytes available for reading
            // if both are true:
            //  - there is no data available to read so connection is not active

            var rtc = !(part1 && part2);

            return rtc;
        }

        /// <inheritdoc />
        public void Disconnect()
        {
            if (_socket != null && _socket.Connected)
            {
                _socket.Disconnect(false);
            }
        }

        /// <inheritdoc />
        public bool Connect()
        {
            // Establishes a connection with robodk. 
            // robodk must be running, otherwise, the variable APPLICATION_DIR must be set properly.
            var connected = false;
            for (var i = 0; i < 2; i++)
            {
                if (RoboDKServerEndPort < RoboDKServerStartPort)
                {
                    RoboDKServerEndPort = RoboDKServerStartPort;
                }

                int port;
                for (port = RoboDKServerStartPort; port <= RoboDKServerEndPort; port++)
                {
                    _socket = ConnectToRoboDK(RoboDKServerIpAdress, port);
                    if (_socket != null)
                    {
                        connected = true;
                        break;
                    }
                }

                if (connected)
                {
                    RoboDKServerPort = port;
                    break;
                }

                if (RoboDKServerIpAdress != "localhost")
                {
                    break;
                }

                StartNewRoboDKProcess(RoboDKServerStartPort);
            }

            if (connected && !VerifyConnection())
            {
                connected = false;
                Process = null;
            }

            return connected;
        }

        public bool StartNewRoboDKProcess(int port)
        {
            bool started = false;

            var arguments = string.Format($"/PORT={port}");

            if (StartHidden)
            {
                arguments = string.Format($"/NOSPLASH /NOSHOW /HIDDEN {arguments}");
            }

            if (!string.IsNullOrEmpty(CommandLineOptions))
            {
                arguments = string.Format($"{arguments} {CommandLineOptions}");
            }

            // No application path is given. Check the registry.
            if (string.IsNullOrEmpty(ApplicationDir))
            {
                using (var hklm = RegistryKey.OpenBaseKey(RegistryHive.LocalMachine, RegistryView.Registry64))
                using (var regKey = hklm.OpenSubKey(@"SOFTWARE\RoboDK"))
                {
                    // key now points to the 64-bit key
                    var installPath = regKey?.GetValue("INSTDIR").ToString();
                    if (!string.IsNullOrEmpty(installPath))
                    {
                        ApplicationDir = installPath + "\\bin\\RoboDK.exe";
                    }
                }
            }

            // Still no application path. User Default installation directory
            if (string.IsNullOrEmpty(ApplicationDir))
            {
                ApplicationDir = @"C:\RoboDK\bin\RoboDK.exe";
            }

            var processStartInfo = new ProcessStartInfo
            {
                FileName = ApplicationDir,
                Arguments = arguments,
                RedirectStandardOutput = true,
                UseShellExecute = false
            };
            Process = Process.Start(processStartInfo);

            // wait for RoboDK to output (stdout) RoboDK is Running. Works after v3.4.0.
            string line = "";
            while (line != null && !line.Contains("RoboDK is Running"))
            {
                line = Process.StandardOutput.ReadLine();
            }

            Process.StandardOutput.Close();
            if (line != null)
            {
                started = true;
            }

            return started;
        }
        private static bool WaitForTcpServerPort(int serverPort, int millisecondsTimeout)
        {
            int sleepTime = 100;
            bool serverPortIsOpen = false;
            while ((serverPortIsOpen == false) && (millisecondsTimeout > 0))
            {
                //TcpConnectionInformation[] tcpConnInfoArray = IPGlobalProperties.GetIPGlobalProperties().GetActiveTcpConnections();
                IPEndPoint[] objEndPoints = System.Net.NetworkInformation.IPGlobalProperties.GetIPGlobalProperties().GetActiveTcpListeners();
                foreach (var tcpEndPoint in objEndPoints)
                {
                    if (tcpEndPoint.Port == serverPort)
                    {
                        serverPortIsOpen = true;
                        break;
                    }
                }
                if (serverPortIsOpen == false)
                {
                    Thread.Sleep(sleepTime);
                    millisecondsTimeout -= sleepTime;
                }
            }
            return serverPortIsOpen;
        }

        /// <inheritdoc />
        public bool EventsListen()
        {
            _socketEvents = new Socket(AddressFamily.InterNetwork, SocketType.Stream, ProtocolType.IP);
            _socketEvents.SendTimeout = 1000;
            _socketEvents.ReceiveTimeout = 1000;
            try
            {
                _socketEvents.Connect(RoboDKServerIpAdress, RoboDKServerPort);
                if (_socketEvents.Connected)
                {
                    _socketEvents.SendTimeout = DefaultSocketTimeoutMilliseconds;
                    _socketEvents.ReceiveTimeout = DefaultSocketTimeoutMilliseconds;
                }
            }
            catch //Exception e)
            {
                return false;
            }
            send_line("RDK_EVT", _socketEvents);
            send_int(0, _socketEvents);
            string response = rec_line(_socketEvents);
            int ver_evt = rec_int(_socketEvents);
            int status = rec_int(_socketEvents);
            if (response != "RDK_EVT" || status != 0)
            {
                return false;
            }
            _socketEvents.ReceiveTimeout = 3600 * 1000;
            //return EventsLoop();
            return true;
        }

        /// <inheritdoc />
        public bool WaitForEvent(out EventType evt, out Item itm)
        {
            evt = (EventType) rec_int(_socketEvents);
            itm = rec_item(_socketEvents);
            return true;
        }

        /// <inheritdoc />
        public bool SampleRoboDkEvent(EventType evt, Item itm)
        {
            switch (evt)
            {
                case EventType.SelectionChanged:
                    Console.WriteLine("Event: Selection changed");
                    if (itm.Valid())
                        Console.WriteLine("  -> Selected: " + itm.Name());
                    else
                        Console.WriteLine("  -> Nothing selected");

                    break;
                case EventType.ItemMoved:
                    Console.WriteLine("Event: Item Moved");
                    if (itm.Valid())
                        Console.WriteLine("  -> Moved: " + itm.Name() + " ->\n" + itm.Pose().ToString());
                    else
                        Console.WriteLine("  -> This should never happen");

                    break;
                default:
                    Console.WriteLine("Unknown event " + evt.ToString());
                    return false;
                    break;
            }
            return true;
        }

        /// <inheritdoc />
        public bool EventsLoop()
        {
            Console.WriteLine("Events loop started");
            while (_socketEvents.Connected)
            {
                EventType evt;
                Item itm;
                WaitForEvent(out evt, out itm);
                SampleRoboDkEvent(evt, itm);
            }
            Console.WriteLine("Event loop finished");
            return true;
        }

        /// <inheritdoc />
        public void CloseRoboDK()
        {
            check_connection();
            var command = "QUIT";
            send_line(command);
            check_status();
            _socket.Disconnect(false);
            Process = null;
        }

        /// <inheritdoc />
        public string Version()
        {
            check_connection();
            send_line("Version");
            string app_name = rec_line();
            int bit_arch = rec_int();
            string ver4 = rec_line();
            string date_build = rec_line();
            check_status();
            return ver4;
        }

        /// <inheritdoc />
        public void SetWindowState(WindowState windowState = WindowState.Normal)
        {
            check_connection();
            var command = "S_WindowState";
            send_line(command);
            send_int((int)windowState);
            check_status();
        }

        /// <inheritdoc />
        public IItem AddFile(string filename, IItem parent = null)
        {
            if (!File.Exists(filename))
            {
                throw new FileNotFoundException(filename);
            }

            check_connection();
            var command = "Add";
            send_line(command);
            send_line(filename);
            send_item(parent);
            ReceiveTimeout = 3600 * 1000;
            var newitem = rec_item();
            ReceiveTimeout = DefaultSocketTimeoutMilliseconds;
            check_status();
            return newitem;
        }

        /// <inheritdoc />
        public IItem AddTarget(string name, IItem parent = null, IItem robot = null)
        {
            check_connection();
            var command = "Add_TARGET";
            send_line(command);
            send_line(name);
            send_item(parent);
            send_item(robot);
            var newitem = rec_item();
            check_status();
            return newitem;
        }

        /// <inheritdoc />
        public IItem AddProgram(string name, IItem robot = null)
        {
            check_connection();
            var command = "Add_PROG";
            send_line(command);
            send_line(name);
            send_item(robot);
            var newitem = rec_item();
            check_status();
            return newitem;
        }

        /// <inheritdoc />
        public IItem AddMachiningProject(string name = "Curve follow settings", IItem itemrobot = null)
        {
            check_connection();
            send_line("Add_MACHINING");
            send_line(name);
            send_item(itemrobot);
            IItem newitem = rec_item();
            check_status();
            return newitem;
        }

        /// <inheritdoc />
        public void Render(bool alwaysRender = false)
        {
            var autoRender = !alwaysRender;
            check_connection();
            var command = "Render";
            send_line(command);
            send_int(autoRender ? 1 : 0);
            check_status();
        }

        /// <summary>
        ///    Update the screen. This updates the position of all robots and internal links according to previously set values.
        /// </summary>
        public void Update()
        {
            check_connection();
            var command = "Refresh";
            send_line(command);
            send_int(0);
            check_status();
        }

        /// <inheritdoc />
        public IItem GetItemByName(string name, ItemType itemType = ItemType.Any)
        {
            check_connection();
            string command;
            if (itemType == ItemType.Any)
            {
                command = "G_Item";
                send_line(command);
                send_line(name);
            }
            else
            {
                var type = (int)itemType;
                command = "G_Item2";
                send_line(command);
                send_line(name);
                send_int(type);
            }

            var item = rec_item();
            check_status();
            return item;
        }

        /// <inheritdoc />
        public List<string> GetItemListNames(ItemType itemType = ItemType.Any)
        {
            check_connection();
            string command;
            if (itemType == ItemType.Any)
            {
                command = "G_List_Items";
                send_line(command);
            }
            else
            {
                command = "G_List_Items_Type";
                send_line(command);
                send_int((int)itemType);
            }

            var numitems = rec_int();
            var listnames = new List<string>(numitems);
            for (var i = 0; i < numitems; i++)
            {
                var itemName = rec_line();
                listnames.Add(itemName);
            }

            check_status();
            return listnames;
        }

        /// <inheritdoc />
        public List<IItem> GetItemList(ItemType itemType = ItemType.Any)
        {
            check_connection();
            string command;
            if (itemType == ItemType.Any)
            {
                command = "G_List_Items_ptr";
                send_line(command);
            }
            else
            {
                command = "G_List_Items_Type_ptr";
                send_line(command);
                send_int((int)itemType);
            }

            var numitems = rec_int();
            var listitems = new List<IItem>(numitems);
            for (var i = 0; i < numitems; i++)
            {
                var item = rec_item();
                listitems.Add(item);
            }

            check_status();
            return listitems;
        }

        /// <inheritdoc />
        public IItem ItemUserPick(string message = "Pick one item", ItemType itemType = ItemType.Any)
        {
            check_connection();
            var command = "PickItem";
            send_line(command);
            send_line(message);
            send_int((int)itemType);

            // wait up to 1 hour for user input
            _socket.ReceiveTimeout = 3600 * 1000;
            var item = rec_item();
            _socket.ReceiveTimeout = DefaultSocketTimeoutMilliseconds;
            check_status();
            return item;
        }

        /// <inheritdoc />
        public void ShowRoboDK()
        {
            check_connection();
            var command = "RAISE";
            send_line(command);
            check_status();
        }

        /// <inheritdoc />
        public void FitAll()
        {
            check_connection();
            send_line("FitAll");
            check_status();
        }

        /// <inheritdoc />
        public void HideRoboDK()
        {
            check_connection();
            var command = "HIDE";
            send_line(command);
            check_status();
        }

        /// <inheritdoc />
        public void SetWindowFlags(WindowFlags flags)
        {
            check_connection();
            var command = "S_RoboDK_Rights";
            send_line(command);
            send_int((int)flags);
            check_status();
        }

        /// <inheritdoc />
        public void ShowMessage(string message, bool popup = true)
        {
            check_connection();
            if (popup)
            {
                var command = "ShowMessage";
                send_line(command);
                send_line(message);
                _socket.ReceiveTimeout = 3600 * 1000;
                check_status();
                _socket.ReceiveTimeout = DefaultSocketTimeoutMilliseconds;
            }
            else
            {
                var command = "ShowMessageStatus";
                send_line(command);
                send_line(message);
                check_status();
            }
        }

        /// <inheritdoc />
        public void Save(string filename, IItem itemsave = null)
        {
            check_connection();
            var command = "Save";
            send_line(command);
            send_line(filename);
            send_item(itemsave);
            check_status();
        }

        /// <inheritdoc />
        public IItem AddStation(string name)
        {
            check_connection();
            send_line("NewStation");
            send_line(name);
            IItem newitem = rec_item();
            check_status();
            return newitem;
        }

        /// <inheritdoc />
        public IItem AddShape(Mat trianglePoints, IItem addTo = null, bool shapeOverride = false)
        {
            check_connection();
            send_line("AddShape2");
            send_matrix(trianglePoints);
            send_item(addTo);
            send_int(shapeOverride ? 1 : 0);
            ReceiveTimeout = 3600 * 1000;
            var newitem = rec_item();
            ReceiveTimeout = DefaultSocketTimeoutMilliseconds;
            check_status();
            return newitem;
        }

        /// <inheritdoc />
        public IItem AddCurve(Mat curvePoints, IItem referenceObject = null, bool addToRef = false,
            ProjectionType projectionType = ProjectionType.AlongNormalRecalc)
        {
            check_connection();
            var command = "AddWire";
            send_line(command);
            send_matrix(curvePoints);
            send_item(referenceObject);
            send_int(addToRef ? 1 : 0);
            send_int((int)projectionType);
            ReceiveTimeout = 3600 * 1000;
            var newitem = rec_item();
            ReceiveTimeout = DefaultSocketTimeoutMilliseconds;
            check_status();
            return newitem;
        }

        /// <inheritdoc />
        public IItem AddPoints(Mat points, IItem reference_object = null, bool add_to_ref = false, ProjectionType projection_type = ProjectionType.AlongNormalRecalc)
        {
            check_connection();
            send_line("AddPoints");
            send_matrix(points);
            send_item(reference_object);
            send_int(add_to_ref ? 1 : 0);
            send_int((int)projection_type);
            ReceiveTimeout = 3600 * 1000;
            IItem newitem = rec_item();
            ReceiveTimeout = DefaultSocketTimeoutMilliseconds;
            check_status();
            return newitem;
        }

        /// <inheritdoc />
        public Mat ProjectPoints(Mat points, IItem objectProject,
            ProjectionType projectionType = ProjectionType.AlongNormalRecalc)
        {
            check_connection();
            var command = "ProjectPoints";
            send_line(command);
            send_matrix(points);
            send_item(objectProject);
            send_int((int)projectionType);
            ReceiveTimeout = 3600 * 1000;
            var projectedPoints = rec_matrix();
            ReceiveTimeout = DefaultSocketTimeoutMilliseconds;
            check_status();
            return projectedPoints;
        }

        /// <inheritdoc />
        public void CloseStation()
        {
            check_connection();
            var command = "Remove";
            send_line(command);
            send_item(new Item(this));
            ReceiveTimeout = 3600 * 1000;
            check_status();
            ReceiveTimeout = DefaultSocketTimeoutMilliseconds;
        }

        /// <inheritdoc />
        public IItem AddFrame(string name, IItem parent = null)
        {
            check_connection();
            var command = "Add_FRAME";
            send_line(command);
            send_line(name);
            send_item(parent);
            var newitem = rec_item();
            check_status();
            return newitem;
        }

        /// <inheritdoc />
        public int RunProgram(string function)
        {
            return RunCode(function, true);
        }

        /// <inheritdoc />
        public int RunCode(string code, bool codeIsFunctionCall = false)
        {
            check_connection();
            var command = "RunCode";
            send_line(command);
            send_int(codeIsFunctionCall ? 1 : 0);
            send_line(code);
            var progStatus = rec_int();
            check_status();
            return progStatus;
        }

        /// <inheritdoc />
        public void RunMessage(string message, bool messageIsComment = false)
        {
            check_connection();
            var command = "RunMessage";
            send_line(command);
            send_int(messageIsComment ? 1 : 0);
            send_line(message);
            check_status();
        }

        /// <inheritdoc />
        public bool IsInside(IItem objectInside, IItem objectParent)
        {
            check_connection();
            var command = "IsInside";
            send_line(command);
            send_item(objectInside);
            send_item(objectParent);
            var inside = rec_int();
            check_status();
            return inside > 0;
        }

        /// <inheritdoc />
        public int SetCollisionActive(CollisionCheckOptions collisionCheck = CollisionCheckOptions.CollisionCheckOn)
        {
            check_connection();
            send_line("Collision_SetState");
            send_int((int)collisionCheck);
            var ncollisions = rec_int();
            check_status();
            return ncollisions;
        }

        /// <inheritdoc />
        public bool SetCollisionActivePair(CollisionCheckOptions collisionCheck, IItem item1, IItem item2, int id1 = 0,
            int id2 = 0)
        {
            check_connection();
            var command = "Collision_SetPair";
            send_line(command);
            send_item(item1);
            send_item(item2);
            send_int(id1);
            send_int(id2);
            send_int((int)collisionCheck);
            var success = rec_int();
            check_status();
            return success > 0;
        }

        /// <inheritdoc />
        public int Collisions()
        {
            check_connection();
            var command = "Collisions";
            send_line(command);
            var ncollisions = rec_int();
            check_status();
            return ncollisions;
        }

        /// <inheritdoc />
        public bool Collision(IItem item1, IItem item2)
        {
            check_connection();
            var command = "Collided";
            send_line(command);
            send_item(item1);
            send_item(item2);
            var ncollisions = rec_int();
            check_status();
            return ncollisions > 0;
        }

        /// <inheritdoc />
        public List<IItem> GetCollisionItems()
        {
            check_connection();
            send_line("Collision_Items");
            int nitems = rec_int();
            List<IItem> itemList = new List<IItem>(nitems);
            for (int i = 0; i < nitems; i++)
            {
                itemList.Add(rec_item());
                int linkId = rec_int();//link id for robot items (ignored)
                int collisionTimes = rec_int();//number of objects it is in collisions with
            }
            check_status();
            return itemList;
        }

        /// <inheritdoc />
        public void SetSimulationSpeed(double speed)
        {
            check_connection();
            var command = "SimulateSpeed";
            send_line(command);
            send_int((int)(speed * 1000.0));
            check_status();
        }

        /// <inheritdoc />
        public double GetSimulationSpeed()
        {
            check_connection();
            var command = "GetSimulateSpeed";
            send_line(command);
            var speed = rec_int() / 1000.0;
            check_status();
            return speed;
        }

        /// <inheritdoc />
        public void SetRunMode(RunMode runMode = RunMode.Simulate)
        {
            check_connection();
            var command = "S_RunMode";
            send_line(command);
            send_int((int)runMode);
            check_status();
        }

        /// <inheritdoc />
        public RunMode GetRunMode()
        {
            check_connection();
            var command = "G_RunMode";
            send_line(command);
            var runMode = (RunMode)rec_int();
            check_status();
            return runMode;
        }

        /// <inheritdoc />
        public List<KeyValuePair<string, string>> GetParameterList()
        {
            check_connection();
            const string command = "G_Params";
            send_line(command);
            var nparam = rec_int();
            var paramlist = new List<KeyValuePair<string, string>>(nparam);
            for (int i = 0; i < nparam; i++)
            {
                var param = rec_line();
                var value = rec_line();
                var paramValue = new KeyValuePair<string, string>(param, value);
                paramlist.Add(paramValue);
            }

            check_status();
            return paramlist;
        }

        /// <inheritdoc />
        public string GetParameter(string parameter)
        {
            check_connection();
            const string command = "G_Param";
            send_line(command);
            send_line(parameter);
            var value = rec_line();
            if (value.StartsWith("UNKNOWN "))
            {
                value = null;
            }

            check_status();
            return value;
        }


        public void SetParameter(string parameter, string value)
        {
            check_connection();
            var command = "S_Param";
            send_line(command);
            send_line(parameter);
            send_line(value);
            check_status();
        }

        /// <inheritdoc />
        public List<IItem> GetOpenStation()
        {
            check_connection();
            send_line("G_AllStn");
            int nstn = rec_int();
            List < IItem > list_stn = new List<IItem>(nstn);
            for (int i = 0; i < nstn; i++)
            {
                IItem station = rec_item();
                list_stn.Add(station);
            }
            check_status();
            return list_stn;
        }

        /// <inheritdoc />
        public IItem GetActiveStation()
        {
            check_connection();
            send_line("G_ActiveStn");
            IItem station = rec_item();
            check_status();
            return station;
        }

        /// <inheritdoc />
        public void SetActiveStation(IItem station)
        {
            check_connection();
            send_line("S_ActiveStn");
            send_item(station);
            check_status();
        }

        /// <inheritdoc />
        public double[] LaserTrackerMeasure(double[] estimate, bool search = false)
        {
            check_connection();
            var command = "MeasLT";
            send_line(command);
            send_xyz(estimate);
            send_int(search ? 1 : 0);
            var xyz = new double[3];
            rec_xyz(xyz);
            check_status();
            if (xyz[0] * xyz[0] + xyz[1] * xyz[1] + xyz[2] * xyz[2] < 0.0001)
            {
                return null;
            }

            return xyz;
        }

        /// <inheritdoc />
        public void StereoCameraMeasure(out Mat pose1, out Mat pose2, out int npoints1, out int npoints2, out int time,
            out int status)
        {
            check_connection();
            var command = "MeasPose";
            send_line(command);
            pose1 = rec_pose();
            pose2 = rec_pose();
            npoints1 = rec_int();
            npoints2 = rec_int();
            time = rec_int();
            status = rec_int();
            check_status();
        }

        /// <inheritdoc />
        public bool CollisionLine(double[] p1, double[] p2)
        {
            check_connection();
            var command = "CollisionLine";
            send_line(command);
            send_xyz(p1);
            send_xyz(p2);
            var item = rec_item();
            var xyz = new double[] { 0, 0, 0 };
            rec_xyz(xyz);
            var collision = item.Valid();
            check_status();
            return collision;
        }

        /// <inheritdoc />
        public List<double[]> Joints(List<IItem> robotItemList)
        {
            check_connection();
            var command = "G_ThetasList";
            send_line(command);
            int nrobots = robotItemList.Count;
            send_int(nrobots);
            var jointsList = new List<double[]>();
            foreach (var robot in robotItemList)
            {
                send_item(robot);
                var joints = rec_array();
                jointsList.Add(joints);
            }

            check_status();
            return jointsList;
        }

        /// <inheritdoc />
        public void SetJoints(List<IItem> robotItemList, List<double[]> jointsList)
        {
            var nrobs = Math.Min(robotItemList.Count, jointsList.Count);
            check_connection();
            var command = "S_ThetasList";
            send_line(command);
            send_int(nrobs);
            for (var i = 0; i < nrobs; i++)
            {
                send_item(robotItemList[i]);
                send_array(jointsList[i]);
            }

            check_status();
        }

        /// <inheritdoc />
        public double[] CalibrateTool(Mat posesJoints, out double[] errorStats,
            EulerType format = EulerType.EulerRxRyRz,
            TcpCalibrationType algorithm = TcpCalibrationType.CalibrateTcpByPoint,
            IItem robot = null)
        {
            check_connection();
            var command = "CalibTCP2";
            send_line(command);
            send_matrix(posesJoints);
            send_int((int)format);
            send_int((int)algorithm);
            send_item(robot);
            var tcp = rec_array();
            errorStats = rec_array();
            var errorGraph = rec_matrix();
            check_status();
            return tcp;
        }

        /// <inheritdoc />
        public Mat CalibrateReference(Mat joints,
            ReferenceCalibrationType method = ReferenceCalibrationType.Frame3P_P1OnX,
            bool useJoints = false, IItem robot = null)
        {
            check_connection();
            var command = "CalibFrame";
            send_line(command);
            send_matrix(joints);
            send_int(useJoints ? -1 : 0);
            send_int((int)method);
            send_item(robot);
            var referencePose = rec_pose();
            var errorStats = rec_array();
            check_status();

            //errors = errors[:, 1].tolist()
            return referencePose;
        }

        /// <inheritdoc />
        public int ProgramStart(string progname, string defaultfolder = "", string postprocessor = "",
            IItem robot = null)
        {
            check_connection();
            var command = "ProgramStart";
            send_line(command);
            send_line(progname);
            send_line(defaultfolder);
            send_line(postprocessor);
            send_item(robot);
            var errors = rec_int();
            check_status();
            return errors;
        }

        /// <inheritdoc />
        public void SetViewPose(Mat pose)
        {
            check_connection();
            var command = "S_ViewPose";
            send_line(command);
            send_pose(pose);
            check_status();
        }

        /// <inheritdoc />
        public Mat GetViewPose()
        {
            check_connection();
            var command = "G_ViewPose";
            send_line(command);
            var pose = rec_pose();
            check_status();
            return pose;
        }

        /// <inheritdoc />
        public bool SetRobotParams(IItem robot, double[][] dhm, Mat poseBase, Mat poseTool)
        {
            check_connection();
            send_line("S_AbsAccParam");
            send_item(robot);
            var r2b = Mat.Identity4x4();
            send_pose(r2b);
            send_pose(poseBase);
            send_pose(poseTool);
            var ndofs = dhm.Length;
            send_int(ndofs);
            for (var i = 0; i < ndofs; i++)
            {
                send_array(dhm[i]);
            }

            // for internal use only
            send_pose(poseBase);
            send_pose(poseTool);
            send_int(ndofs);
            for (var i = 0; i < ndofs; i++)
            {
                send_array(dhm[i]);
            }

            // reserved
            send_array(null);
            send_array(null);
            check_status();
            return true;
        }

        /// <inheritdoc />
        public IItem BuildMechanism(int type, List<IItem> list_obj, List<double> param, List<double> joints_build, List<double> joints_home, List<double> joints_senses, List<double> joints_lim_low, List<double> joints_lim_high, Mat base_frame = null, Mat tool = null, string name = "New robot", IItem robot = null)
        {
            if (tool == null)
            {
                tool = Mat.Identity4x4();
            }
            if (base_frame == null)
            {
                base_frame = Mat.Identity4x4();
            }
            int ndofs = list_obj.Count - 1;
            check_connection();
            send_line("BuildMechanism");
            send_item(robot);
            send_line(name);
            send_int(type);
            send_int(ndofs);
            for (int i = 0; i <= ndofs; i++)
            {
                send_item(list_obj[i]);
            }
            send_pose(base_frame);
            send_pose(tool);
            send_arrayList(param);
            Mat joints_data = new Mat(ndofs, 5);
            for (int i = 0; i < ndofs; i++)
            {
                joints_data[i, 0] = joints_build[i];
                joints_data[i, 1] = joints_home[i];
                joints_data[i, 2] = joints_senses[i];
                joints_data[i, 3] = joints_lim_low[i];
                joints_data[i, 4] = joints_lim_high[i];
            }
            send_matrix(joints_data);
            IItem new_robot = rec_item();
            check_status();
            return new_robot;
        }

        /// <inheritdoc />
        public long Cam2DAdd(IItem item, string cameraParameters = "")
        {
            check_connection();
            send_line("Cam2D_Add");
            send_item(item);
            send_line(cameraParameters);
            var camHandle = rec_ptr();
            check_status();
            return camHandle;
        }

        /// <inheritdoc />
        public bool Cam2DSnapshot(string fileSaveImg, long camHandle = 0)
        {
            check_connection();
            send_line("Cam2D_Snapshot");
            send_ptr(camHandle);
            send_line(fileSaveImg);
            var success = rec_int();
            check_status();
            return success > 0;
        }

        /// <inheritdoc />
        public bool Cam2DClose(long camHandle = 0)
        {
            check_connection();
            if (camHandle == 0)
            {
                send_line("Cam2D_CloseAll");
            }
            else
            {
                send_line("Cam2D_Close");
                send_ptr(camHandle);
            }

            var success = rec_int();
            check_status();
            return success > 0;
        }

        /// <inheritdoc />
        public bool Cam2DSetParameters(string cameraParameters, long camHandle = 0)
        {
            check_connection();
            send_line("Cam2D_SetParams");
            send_ptr(camHandle);
            send_line(cameraParameters);
            var success = rec_int();
            check_status();
            return success > 0;
        }

        /// <inheritdoc />
        public string GetLicense()
        {
            check_connection();
            var command = "G_License2";
            send_line(command);
            var license = rec_line();
            var cid = rec_line();
            check_status();
            return license;
        }

        /// <inheritdoc />
        public List<IItem> GetSelectedItems()
        {
            check_connection();
            var command = "G_Selection";
            send_line(command);
            var nitems = rec_int();
            var listItems = new List<IItem>(nitems);
            for (var i = 0; i < nitems; i++)
            {
                var item = rec_item();
                listItems.Add(item);
            }

            check_status();
            return listItems;
        }

        public IItem Popup_ISO9283_CubeProgram(IItem robot = null)
        {
            RequireBuild(5177);
            check_connection();
            send_line("Popup_ProgISO9283");
            send_item(robot);
            ReceiveTimeout = 3600 * 1000;
            IItem isoProgram = rec_item();
            ReceiveTimeout = DefaultSocketTimeoutMilliseconds;
            check_status();
            return isoProgram;
        }

        /// <inheritdoc />
        public void SetInteractiveMode(InteractiveType mode_type = InteractiveType.MOVE, DisplayRefType default_ref_flags = DisplayRefType.DEFAULT, List<IItem> custom_items = null, List<InteractiveType> custom_ref_flags = null)
        {
            check_connection();
            send_line("S_InteractiveMode");
            send_int((int)mode_type);
            send_int((int)default_ref_flags);
            if (custom_items == null || custom_ref_flags == null)
            {
                send_int(-1);
            }
            else
            {
                int n_custom = Math.Min(custom_items.Count, custom_ref_flags.Count);
                send_int(n_custom);
                for (int i = 0; i < n_custom; i++)
                {
                    send_item(custom_items[i]);
                    send_int((int)custom_ref_flags[i]);
                }
            }
            check_status();
        }

        /// <inheritdoc />
        public IItem GetCursorXYZ(int x_coord = -1, int y_coord = -1, List<double> xyz_station = null)
        {
            check_connection();
            send_line("Proj2d3d");
            send_int(x_coord);
            send_int(y_coord);
            int selection = rec_int();
            double[] xyz = new double[3];
            IItem selected_item = rec_item();
            rec_xyz(xyz);
            check_status();
            if (xyz != null)
            {
                xyz_station.Add(xyz[0]); xyz_station.Add(xyz[1]); xyz_station.Add(xyz[2]);
            }
            return selected_item;
        }



        public void AddTargetJ(IItem pgm, string targetName, double[] joints, IItem robotBase = null, IItem robot = null)
        {
            var target = AddTarget(targetName, robotBase);
            if (target == null)
            {
                throw new Exception($"Create target '{targetName}' failed.");
            }

            target.setVisible(false);
            target.SetAsJointTarget();
            target.SetJoints(joints);
            if (robot != null)
            {
                target.SetRobot(robot);
            }

            //target
            pgm.AddMoveJ(target);
        }

        #endregion

        #region Protected Methods

        protected virtual void Dispose(bool disposing)
        {
            if (!_disposed)
            {
                if (disposing)
                {
                    _socket?.Dispose();
                }

                _disposed = true;
            }
        }

        #endregion

        #region Private Methods

        private Socket ConnectToRoboDK(string ipAdress, int port)
        {
            bool connected = false;
            var socket = new Socket(AddressFamily.InterNetwork, SocketType.Stream, ProtocolType.IP)
            {
                SendTimeout = 1000,
                ReceiveTimeout = 1000
            };

            try
            {
                socket.Connect(ipAdress, port);
                if (socket.Connected)
                {
                    socket.SendTimeout = DefaultSocketTimeoutMilliseconds;
                    socket.ReceiveTimeout = DefaultSocketTimeoutMilliseconds;
                    connected = true;
                }
            }
            catch (Exception e)
            {
                var s = e.Message;

                //connected = false;
            }

            if (!connected)
            {
                socket.Dispose();
                socket = null;
            }

            return socket;
        }

        #endregion

        #region Internal Methods

        //Returns 1 if connection is valid, returns 0 if connection is invalid
        internal bool is_connected()
        {
            return _socket.Connected;
        }

        /// <summary>
        ///     If we are not connected it will attempt a connection, if it fails, it will throw an error
        /// </summary>
        internal void check_connection()
        {
            if (!is_connected() && !Connect())
            {
                throw new RdkException("Can't connect to RoboDK API");
            }
        }

        /// <summary>
        ///     checks the status of the connection
        /// </summary>
        internal void check_status()
        {
            var status = rec_int();
            LastStatusMessage = "";
            switch (status)
            {
                case 0:
                    return;

                case 1:
                    LastStatusMessage = "Invalid item provided: The item identifier provided is not valid or it does not exist.";
                    throw new RdkException(LastStatusMessage);

                case 2:
                    {
                        //output warning
                        LastStatusMessage = rec_line();

                        //TODO chu: Implement warning
                        //print("WARNING: " + strproblems);
                        //#warn(strproblems)# does not show where is the problem...
                        return;
                    }
                case 3:
                    {
                        // output error
                        LastStatusMessage = rec_line();
                        throw new RdkException(LastStatusMessage);
                    }
                case 9:
                    {
                        LastStatusMessage = "Invalid license. Contact us at: info@robodk.com";
                        throw new RdkException(LastStatusMessage);
                    }
                default:

                    //raise Exception('Problems running function');
                    LastStatusMessage = "Unknown problem running RoboDK API function";
                    throw new RdkException(LastStatusMessage);
            }
        }

        /// <summary>
        ///     Formats the color in a vector of size 4x1 and ranges [0,1]
        /// </summary>
        /// <param name="color"></param>
        /// <returns></returns>
        internal bool check_color(double[] color)
        {
            if (color.Length < 4)
            {
                throw new RdkException("Invalid color. A color must be a 4-size double array [r,g,b,a]");
            }

            return true;
        }

        //Sends a string of characters with a \\n
        internal void send_line(string line, Socket sckt=null)
        {
            if (sckt == null)
                sckt = _socket;

            line = line.Replace('\n', ' '); // one new line at the end only!
            var data = Encoding.UTF8.GetBytes(line + "\n");
            try
            {
                sckt.Send(data);
            }
            catch
            {
                throw new RdkException("Send line failed.");
            }
        }

        internal string rec_line(Socket sckt = null)
        {
            if (sckt == null)
                sckt = _socket;

            //Receives a string. It reads until if finds LF (\\n)
            var buffer = new byte[1];
            var bytesread = sckt.Receive(buffer, 1, SocketFlags.None);
            var line = "";
            while (bytesread > 0 && buffer[0] != '\n')
            {
                line = line + Encoding.UTF8.GetString(buffer);
                bytesread = sckt.Receive(buffer, 1, SocketFlags.None);
            }

            return line;
        }

        //Sends an item pointer
        internal void send_item(IItem item)
        {
            byte[] bytes;
            if (item == null)
            {
                bytes = BitConverter.GetBytes((ulong)0);
            }
            else
            {
                bytes = BitConverter.GetBytes(item.ItemId);
            }

            if (bytes.Length != 8)
            {
                throw new RdkException("API error");
            }

            Array.Reverse(bytes);
            try
            {
                _socket.Send(bytes);
            }
            catch
            {
                throw new RdkException("_socket.Send failed.");
            }
        }

        //Receives an item pointer
<<<<<<< HEAD
        internal IItem rec_item()
=======
        internal Item rec_item(Socket sckt=null)
>>>>>>> 0c4acd8c
        {
            if (sckt == null)
                sckt = _socket;

            var buffer1 = new byte[8];
            var buffer2 = new byte[4];
            var read1 = sckt.Receive(buffer1, 8, SocketFlags.None);
            var read2 = sckt.Receive(buffer2, 4, SocketFlags.None);
            if (read1 != 8 || read2 != 4)
            {
                return null;
            }

            Array.Reverse(buffer1);
            Array.Reverse(buffer2);
            var item = BitConverter.ToInt64(buffer1, 0);

            //Console.WriteLine("Received item: " + item.ToString());
            var type = (ItemType)BitConverter.ToInt32(buffer2, 0);
            return new Item(this, item, type);
        }

        //Sends an item pointer
        internal void send_ptr(long ptr = 0)
        {
            var bytes = BitConverter.GetBytes(ptr);
            if (bytes.Length != 8)
            {
                throw new RdkException("RoboDK API error");
            }

            Array.Reverse(bytes);
            _socket.Send(bytes);
        }

        ///Receives a generic pointer
        internal long rec_ptr()
        {
            var bytes = new byte[8];
            var read = _socket.Receive(bytes, 8, SocketFlags.None);
            if (read != 8)
            {
                throw new Exception("Something went wrong");
            }

            Array.Reverse(bytes);
            var ptrH = BitConverter.ToInt64(bytes, 0);
            return ptrH;
        }

        internal void send_pose(Mat pose)
        {
            if (!pose.IsHomogeneous())
            {
                throw new Exception($"Matrix not Homogenous: {pose.Cols}x{pose.Rows}");
            }

            const int nvalues = 16;
            var bytesarray = new byte[8 * nvalues];
            var cnt = 0;
            for (var j = 0; j < pose.Cols; j++)
                for (var i = 0; i < pose.Rows; i++)
                {
                    var onedouble = BitConverter.GetBytes(pose[i, j]);
                    Array.Reverse(onedouble);
                    Array.Copy(onedouble, 0, bytesarray, cnt * 8, 8);
                    cnt = cnt + 1;
                }

            _socket.Send(bytesarray, 8 * nvalues, SocketFlags.None);
        }

        internal Mat rec_pose()
        {
            var pose = new Mat(4, 4);
            var bytes = new byte[16 * 8];
            var nbytes = _socket.Receive(bytes, 16 * 8, SocketFlags.None);
            if (nbytes != 16 * 8)
            {
                throw new RdkException("Invalid pose sent"); //raise Exception('Problems running function');
            }

            var cnt = 0;
            for (var j = 0; j < pose.Cols; j++)
                for (var i = 0; i < pose.Rows; i++)
                {
                    var onedouble = new byte[8];
                    Array.Copy(bytes, cnt, onedouble, 0, 8);
                    Array.Reverse(onedouble);
                    pose[i, j] = BitConverter.ToDouble(onedouble, 0);
                    cnt = cnt + 8;
                }

            return pose;
        }

        internal void send_xyz(double[] xyzpos)
        {
            for (var i = 0; i < 3; i++)
            {
                var bytes = BitConverter.GetBytes(xyzpos[i]);
                Array.Reverse(bytes);
                _socket.Send(bytes, 8, SocketFlags.None);
            }
        }

        internal void rec_xyz(double[] xyzpos)
        {
            var bytes = new byte[3 * 8];
            var nbytes = _socket.Receive(bytes, 3 * 8, SocketFlags.None);
            if (nbytes != 3 * 8)
            {
                throw new RdkException("Invalid pose sent"); //raise Exception('Problems running function');
            }

            for (var i = 0; i < 3; i++)
            {
                var onedouble = new byte[8];
                Array.Copy(bytes, i * 8, onedouble, 0, 8);
                Array.Reverse(onedouble);
                xyzpos[i] = BitConverter.ToDouble(onedouble, 0);
            }
        }

        internal void send_int(int number, Socket sckt = null)
        {
            if (sckt == null)
                sckt = _socket;

            var bytes = BitConverter.GetBytes(number);
            Array.Reverse(bytes); // convert from big endian to little endian
            try
            {
                sckt.Send(bytes);
            }
            catch
            {
                throw new RdkException("_socket.Send failed.");
            }
        }

        internal int rec_int(Socket sckt=null)
        {
            if (sckt == null)
                sckt = _socket;
            
            var bytes = new byte[4];
            var read = sckt.Receive(bytes, 4, SocketFlags.None);
            if (read < 4)
            {
                return 0;
            }

            Array.Reverse(bytes); // convert from little endian to big endian
            return BitConverter.ToInt32(bytes, 0);
        }

        // Sends an array of doubles
        internal void send_array(double[] values)
        {
            if (values == null)
            {
                send_int(0);
                return;
            }

            var nvalues = values.Length;
            send_int(nvalues);
            var bytesarray = new byte[8 * nvalues];
            for (var i = 0; i < nvalues; i++)
            {
                var onedouble = BitConverter.GetBytes(values[i]);
                Array.Reverse(onedouble);
                Array.Copy(onedouble, 0, bytesarray, i * 8, 8);
            }

            _socket.Send(bytesarray, 8 * nvalues, SocketFlags.None);
        }
        // sends a list of doubles
        internal void send_arrayList(List<double> values)
        {
            double[] values2 = new double[values.Count];
            for (int i = 0; i < values.Count; i++)
            {
                values2[i] = values[i];
            }
            send_array(values2);
        }

        // Receives an array of doubles
        internal double[] rec_array()
        {
            var nvalues = rec_int();
            if (nvalues > 0)
            {
                var values = new double[nvalues];
                var bytes = new byte[nvalues * 8];
                var read = _socket.Receive(bytes, nvalues * 8, SocketFlags.None);
                for (var i = 0; i < nvalues; i++)
                {
                    var onedouble = new byte[8];
                    Array.Copy(bytes, i * 8, onedouble, 0, 8);
                    Array.Reverse(onedouble);
                    values[i] = BitConverter.ToDouble(onedouble, 0);
                }

                return values;
            }

            return null;
        }

        // sends a 2 dimensional matrix
        internal void send_matrix(Mat mat)
        {
            send_int(mat.Rows);
            send_int(mat.Cols);
            for (var j = 0; j < mat.Cols; j++)
                for (var i = 0; i < mat.Rows; i++)
                {
                    var bytes = BitConverter.GetBytes(mat[i, j]);
                    Array.Reverse(bytes);
                    _socket.Send(bytes, 8, SocketFlags.None);
                }
        }

        // receives a 2 dimensional matrix (nxm)
        internal Mat rec_matrix()
        {
            var size1 = rec_int();
            var size2 = rec_int();
            var recvsize = size1 * size2 * 8;
            var bytes = new byte[recvsize];
            var mat = new Mat(size1, size2);
            var BUFFER_SIZE = 256;
            var received = 0;
            if (recvsize > 0)
            {
                var to_receive = Math.Min(recvsize, BUFFER_SIZE);
                while (to_receive > 0)
                {
                    var nbytesok = _socket.Receive(bytes, received, to_receive, SocketFlags.None);
                    if (nbytesok <= 0)
                    {
                        throw new RdkException(
                            "Can't receive matrix properly"); //raise Exception('Problems running function');
                    }

                    received = received + nbytesok;
                    to_receive = Math.Min(recvsize - received, BUFFER_SIZE);
                }
            }

            var cnt = 0;
            for (var j = 0; j < mat.Cols; j++)
                for (var i = 0; i < mat.Rows; i++)
                {
                    var onedouble = new byte[8];
                    Array.Copy(bytes, cnt, onedouble, 0, 8);
                    Array.Reverse(onedouble);
                    mat[i, j] = BitConverter.ToDouble(onedouble, 0);
                    cnt = cnt + 8;
                }

            return mat;
        }

        // private move type, to be used by public methods (MoveJ  and MoveL)
        internal void moveX(IItem target, double[] joints, Mat mat_target, IItem itemrobot, int movetype,
            bool blocking = true)
        {
            itemrobot.WaitMove();
            var command = "MoveX";
            send_line(command);
            send_int(movetype);
            if (target != null)
            {
                send_int(3);
                send_array(null);
                send_item(target);
            }
            else if (joints != null)
            {
                send_int(1);
                send_array(joints);
                send_item(null);
            }
            else if (mat_target != null && mat_target.IsHomogeneous())
            {
                send_int(2);
                send_array(mat_target.ToDoubles());
                send_item(null);
            }
            else
            {
                throw new RdkException("Invalid target type"); //raise Exception('Problems running function');
            }

            send_item(itemrobot);
            check_status();
            if (blocking)
            {
                itemrobot.WaitMove();
            }
        }

        // private move type, to be used by public methods (MoveJ  and MoveL)
        internal void moveC_private(IItem target1, double[] joints1, Mat mat_target1, IItem target2, double[] joints2,
            Mat mat_target2, IItem itemrobot, bool blocking = true)
        {
            itemrobot.WaitMove();
            var command = "MoveC";
            send_line(command);
            send_int(3);
            if (target1 != null)
            {
                send_int(3);
                send_array(null);
                send_item(target1);
            }
            else if (joints1 != null)
            {
                send_int(1);
                send_array(joints1);
                send_item(null);
            }
            else if (mat_target1 != null && mat_target1.IsHomogeneous())
            {
                send_int(2);
                send_array(mat_target1.ToDoubles());
                send_item(null);
            }
            else
            {
                throw new RdkException("Invalid type of target 1");
            }

            /////////////////////////////////////
            if (target2 != null)
            {
                send_int(3);
                send_array(null);
                send_item(target2);
            }
            else if (joints2 != null)
            {
                send_int(1);
                send_array(joints2);
                send_item(null);
            }
            else if (mat_target2 != null && mat_target2.IsHomogeneous())
            {
                send_int(2);
                send_array(mat_target2.ToDoubles());
                send_item(null);
            }
            else
            {
                throw new RdkException("Invalid type of target 2");
            }

            /////////////////////////////////////
            send_item(itemrobot);
            check_status();
            if (blocking)
            {
                itemrobot.WaitMove();
            }
        }

        /// <summary>
        ///     Disconnect from the RoboDK API. This flushes any pending program generation.
        /// </summary>
        /// <returns></returns>
        internal void Finish()
        {
            Disconnect();
        }

        internal bool VerifyConnection()
        {
            bool UseNewVersion = false; // this flag will be soon updated to support build/version check and prevent calling unsupported functions by RoboDK.
            if (UseNewVersion)
            {
                send_line("RDK_API");
                send_int(0);
                string response = rec_line();
                int ver_api = rec_int();
                RoboDKBuild = rec_int();
                check_status();
                return response == "RDK_API";
            } else {
                send_line("CMD_START");
                var startParameter = string.Format($"{Convert.ToInt32(SafeMode)} {Convert.ToInt32(AutoUpdate)}");
                send_line(startParameter);
                var response = rec_line();
                if (response == "READY")
                {
                    return true;
                }
            }
            return false;
        }

        internal bool RequireBuild(int build_required)
        {
            if (RoboDKBuild == 0)
                return true;
        
            if (RoboDKBuild < build_required)
                throw new Exception("This function is unavailable. Update RoboDK to use this function through the API.");
    
            return true;
        }


        #endregion
    }
}<|MERGE_RESOLUTION|>--- conflicted
+++ resolved
@@ -398,9 +398,24 @@
             return serverPortIsOpen;
         }
 
+        public void EventsListenClose()
+        {
+            if (_socketEvents != null)
+            {
+                _socketEvents.Close();
+                _socketEvents.Dispose();
+                _socketEvents = null;
+            }
+        }
+
         /// <inheritdoc />
         public bool EventsListen()
         {
+            if (_socketEvents != null)
+            {
+                throw new RdkException("event socket already open.");
+            }
+
             _socketEvents = new Socket(AddressFamily.InterNetwork, SocketType.Stream, ProtocolType.IP);
             _socketEvents.SendTimeout = 1000;
             _socketEvents.ReceiveTimeout = 1000;
@@ -432,15 +447,27 @@
         }
 
         /// <inheritdoc />
-        public bool WaitForEvent(out EventType evt, out Item itm)
-        {
-            evt = (EventType) rec_int(_socketEvents);
-            itm = rec_item(_socketEvents);
-            return true;
-        }
-
-        /// <inheritdoc />
-        public bool SampleRoboDkEvent(EventType evt, Item itm)
+        public bool WaitForEvent(out EventType evt, out IItem itm, int timeout)
+        {
+            try
+            {
+                _socketEvents.ReceiveTimeout = timeout;
+                evt = (EventType) rec_int(_socketEvents);
+                itm = rec_item(_socketEvents);
+                return true;
+            }
+            catch (Exception e)
+            {
+                // ignored
+            }
+
+            evt = EventType.ItemMoved;
+            itm = null;
+            return false;
+        }
+
+        /// <inheritdoc />
+        public bool SampleRoboDkEvent(EventType evt, IItem itm)
         {
             switch (evt)
             {
@@ -475,8 +502,8 @@
             while (_socketEvents.Connected)
             {
                 EventType evt;
-                Item itm;
-                WaitForEvent(out evt, out itm);
+                IItem itm;
+                WaitForEvent(out evt, out itm, timeout: 3600 * 1000);
                 SampleRoboDkEvent(evt, itm);
             }
             Console.WriteLine("Event loop finished");
@@ -1711,11 +1738,7 @@
         }
 
         //Receives an item pointer
-<<<<<<< HEAD
-        internal IItem rec_item()
-=======
-        internal Item rec_item(Socket sckt=null)
->>>>>>> 0c4acd8c
+        internal IItem rec_item(Socket sckt = null)
         {
             if (sckt == null)
                 sckt = _socket;
