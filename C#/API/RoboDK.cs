﻿#region Namespaces

using System;
using System.Collections.Generic;
using System.Diagnostics;
using System.IO;
using System.Net.Sockets;
using System.Text;
using Microsoft.Win32;
using RoboDk.API.Exceptions;
using RoboDk.API.Model;

#endregion

namespace RoboDk.API
{
    /// <summary>
    ///     This class is the link to allows to create macros and automate Robodk.
    ///     Any interaction is made through \"items\" (Item() objects). An item is an object in the
    ///     robodk tree (it can be either a robot, an object, a tool, a frame, a program, ...).
    /// </summary>
    public class RoboDK : IRoboDK, IDisposable
    {
        #region Constants

        // Station parameters request
        public const string PATH_OPENSTATION = "PATH_OPENSTATION";
        public const string FILE_OPENSTATION = "FILE_OPENSTATION";
        public const string PATH_DESKTOP = "PATH_DESKTOP";

        #endregion

        #region Fields

        private bool _disposed;

        private Socket _socket; // tcpip com

        #endregion

        #region Constructors

        //%%%%%%%%%%%%%%%%%%%%%%%%%%%%%%%%%%%%%%%%%%%%%%%%%%%%%%%%%%%%%%%%%%%   

        /// <summary>
        ///     Creates a link with RoboDK
        /// </summary>
        /// <param name="robodk_ip"></param>
        /// <param name="start_hidden"></param>
        /// <param name="com_port"></param>
        public RoboDK(string robodk_ip = "localhost", bool start_hidden = false, int com_port = -1, string args = "",
            string path = "")
        {
            //A connection is attempted upon creation of the object"""
            if (robodk_ip != "")
                IP = robodk_ip;
            START_HIDDEN = start_hidden;
            if (com_port > 0)
            {
                PORT_FORCED = com_port;
                PORT_START = com_port;
                PORT_END = com_port;
            }

            if (path != "")
                ApplicationDir = path;
            if (args != "")
                ARGUMENTS = args;
            Connect();
        }

        #endregion

        #region Properties

        /// <summary>
        ///     timeout for communication, in miliseconds
        /// </summary>
        internal int TIMEOUT { get; private set; } = 10 * 1000;

        /// <summary>
        ///     arguments to provide to RoboDK on startup
        /// </summary>
        private string ARGUMENTS { get; } = "";

        /// <summary>
        ///     checks that provided items exist in memory
        /// </summary>
        private int SAFE_MODE { get; set; } = 1;

        /// <summary>
        ///     if AUTO_UPDATE is zero, the scene is rendered after every function call
        /// </summary>
        private int AUTO_UPDATE { get; set; }

        /// <summary>
        ///     IP address of the simulator (localhost if it is the same computer),
        ///     otherwise, use RL = Robolink('yourip') to set to a different IP
        /// </summary>
        private string IP { get; } = "localhost";

        /// <summary>
        ///     port to start looking for app connection
        /// </summary>
        private int PORT_START { get; } = 20500;

        /// <summary>
        ///     port to stop looking for app connection
        /// </summary>
        private int PORT_END { get; } = 20500;

        /// <summary>
        ///     forces to start hidden. ShowRoboDK must be used to show the window
        /// </summary>
        private bool START_HIDDEN { get; }

        /// <summary>
        ///     port where connection succeeded
        /// </summary>
        private int PORT { get; set; } = -1;

        /// <summary>
        ///     port to force RoboDK to start listening
        /// </summary>
        private int PORT_FORCED { get; } = -1;

        public int ReceiveTimeout
        {
            get { return _socket.ReceiveTimeout; }
            set { _socket.ReceiveTimeout = value; }
        }

        public Process Process { get; private set; } // pointer to the process

        public string ApplicationDir { get; private set; } =
            ""; // file path to the robodk program (executable), typically C:/RoboDK/bin/RoboDK.exe. Leave empty to use the registry key: HKEY_LOCAL_MACHINE\SOFTWARE\RoboDK

        #endregion

        #region Public Methods

        public void Dispose()
        {
            Dispose(true);
            GC.SuppressFinalize(this);
        }

        /// <inheritdoc />
        public bool Connected()
        {
            //return _socket.Connected;//does not work well
            // See:
            // https://stackoverflow.com/questions/2661764/how-to-check-if-a-socket-is-connected-disconnected-in-c
            if (_socket == null)
            {
                return false;
            }

            var part1 = _socket.Poll(10000, SelectMode.SelectRead);
            var part2 = _socket.Available == 0;

            // s.Poll returns true if:
            //  - connection is closed, reset, terminated or pending(meaning no active connection)
            //  - connection is active and there is data available for reading
            // s.Available returns number of bytes available for reading
            // if both are true:
            //  - there is no data available to read so connection is not active

            if (part1 && part2)
            {
                return false;
            }

            return true;
        }

        /// <inheritdoc />
        public void Disconnect()
        {
            if (_socket != null && _socket.Connected)
            {
                _socket.Disconnect(false);
            }
        }

        /// <inheritdoc />
        public bool Connect()
        {
            // Establishes a connection with robodk. 
            // robodk must be running, otherwise, the variable APPLICATION_DIR must be set properly.
            var connected = false;
            for (var i = 0; i < 2; i++)
            {
                int port;
                for (port = PORT_START; port <= PORT_END; port++)
                {
                    _socket = new Socket(AddressFamily.InterNetwork, SocketType.Stream, ProtocolType.IP)
                    {
                        SendTimeout = 1000,
                        ReceiveTimeout = 1000
                    };
                    //_socket = new Socket(SocketType.Stream, ProtocolType.IPv4);
                    try
                    {
                        _socket.Connect(IP, port);
                        connected = is_connected();
                        if (connected)
                        {
                            _socket.SendTimeout = TIMEOUT;
                            _socket.ReceiveTimeout = TIMEOUT;
                            break;
                        }
                    }
                    catch (Exception e)
                    {
                        var s = e.Message;
                        //connected = false;
                    }
                }

                if (connected)
                {
                    PORT = port;
                    break;
                }

                if (IP != "localhost")
                    break;
                var arguments = "";
                if (PORT_FORCED > 0)
                    arguments = "/PORT=" + PORT_FORCED + " " + arguments;
                if (START_HIDDEN)
                    arguments = "/NOSPLASH /NOSHOW /HIDDEN " + arguments;
                if (ARGUMENTS != "")
                    arguments = arguments + ARGUMENTS;
                if (ApplicationDir == "")
                {
                    using (var hklm = RegistryKey.OpenBaseKey(RegistryHive.LocalMachine, RegistryView.Registry64))
                    using (var regKey = hklm.OpenSubKey(@"SOFTWARE\RoboDK"))
                    {
                        // key now points to the 64-bit key
                        var installPath = regKey?.GetValue("INSTDIR").ToString();
                        if (!string.IsNullOrEmpty(installPath))
                        {
                            ApplicationDir = installPath + "\\bin\\RoboDK.exe";
                        }
                    }
                }

                if (ApplicationDir == "")
                {
                    ApplicationDir = "C:/RoboDK/bin/RoboDK.exe";
                }

                Process = Process.Start(ApplicationDir, arguments);
                // wait for the process to get started
                Process.WaitForInputIdle(10000);
            }

            if (connected && !Set_connection_params())
            {
                connected = false;
                Process = null;
            }

            return connected;
        }

        /// <inheritdoc />
        public void CloseRoboDK()
        {
            check_connection();
            var command = "QUIT";
            send_line(command);
            check_status();
            _socket.Disconnect(false);
            Process = null;
        }

<<<<<<< HEAD
        

        /// <summary>
        ///     Set the state of the RoboDK window
        /// </summary>
        /// <param name="windowState"></param>
=======
        /// <inheritdoc />
>>>>>>> 264ea5bf
        public void SetWindowState(WindowState windowState = WindowState.Normal)
        {
            check_connection();
            var command = "S_WindowState";
            send_line(command);
            send_int((int) windowState);
            check_status();
        }

        /// <inheritdoc />
        public Item AddFile(string filename, Item parent = null)
        {
            if (!File.Exists(filename))
            {
                throw new FileNotFoundException(filename);
            }

            check_connection();
            var command = "Add";
            send_line(command);
            send_line(filename);
            send_item(parent);
            var newitem = rec_item();
            check_status();
            return newitem;
        }

        /// <inheritdoc />
        public Item AddTarget(string name, Item parent = null, Item robot = null)
        {
            check_connection();
            var command = "Add_TARGET";
            send_line(command);
            send_line(name);
            send_item(parent);
            send_item(robot);
            var newitem = rec_item();
            check_status();
            return newitem;
        }

        /// <inheritdoc />
        public Item AddProgram(string name, Item robot = null)
        {
            check_connection();
            var command = "Add_PROG";
            send_line(command);
            send_line(name);
            send_item(robot);
            var newitem = rec_item();
            check_status();
            return newitem;
        }

<<<<<<< HEAD
        /// <summary>
        ///     Add a new empty station. It returns the station :class:`.Item` created.
        /// </summary>
        /// <param name="name">Name of the new station. Default is "New station"</param>
        /// <returns> It returns the station created</returns>
        public Item AddStation(string name = "New station")
        {
            check_connection();
            var command = "NewStation";
            send_line(command);
            send_line(name);
            var newitem = rec_item();
            check_status();
            return newitem;
        }

        /// <summary>
        ///     Renders the scene. This function turns off rendering unless always_render is set to true.
        /// </summary>
        /// <param name="alwaysRender"></param>
=======
        /// <inheritdoc />
>>>>>>> 264ea5bf
        public void Render(bool alwaysRender = false)
        {
            var autoRender = !alwaysRender;
            check_connection();
            var command = "Render";
            send_line(command);
            send_int(autoRender ? 1 : 0);
            check_status();
        }

        /// <inheritdoc />
        public void Update()
        {
            check_connection();
            var command = "Refresh";
            send_line(command);
            send_int(0);
            check_status();
        }

        /// <inheritdoc />
        public Item GetItemByName(string name, ItemType itemType = ItemType.Any)
        {
            check_connection();
            string command;
            if (itemType == ItemType.Any)
            {
                command = "G_Item";
                send_line(command);
                send_line(name);
            }
            else
            {
                var type = (int) itemType;
                command = "G_Item2";
                send_line(command);
                send_line(name);
                send_int(type);
            }

            var item = rec_item();
            check_status();
            return item;
        }

        /// <inheritdoc />
        public List<string> GetItemListNames(ItemType itemType = ItemType.Any)
        {
            check_connection();
            string command;
            if (itemType == ItemType.Any)
            {
                command = "G_List_Items";
                send_line(command);
            }
            else
            {
                command = "G_List_Items_Type";
                send_line(command);
                send_int((int)itemType);
            }

            var numitems = rec_int();
            var listnames = new List<string>(numitems);
            for (var i = 0; i < numitems; i++)
            {
                var itemName = rec_line();
                listnames.Add(itemName);
            }

            check_status();
            return listnames;
        }

        /// <inheritdoc />
        public List<Item> GetItemList(ItemType itemType = ItemType.Any)
        {
            check_connection();
            string command;
            if (itemType == ItemType.Any)
            {
                command = "G_List_Items_ptr";
                send_line(command);
            }
            else
            {
                command = "G_List_Items_Type_ptr";
                send_line(command);
                send_int((int)itemType);
            }

            var numitems = rec_int();
            var listitems = new List<Item>(numitems);
            for (var i = 0; i < numitems; i++)
            {
                var item = rec_item();
                listitems.Add(item);
            }

            check_status();
            return listitems;
        }

        /// <inheritdoc />
        public Item ItemUserPick(string message = "Pick one item", ItemType itemType = ItemType.Any)
        {
            check_connection();
            var command = "PickItem";
            send_line(command);
            send_line(message);
            send_int((int)itemType);
            // wait up to 1 hour for user input
            _socket.ReceiveTimeout = 3600 * 1000;
            var item = rec_item();
            _socket.ReceiveTimeout = TIMEOUT;
            check_status();
            return item;
        }

        /// <inheritdoc />
        public void ShowRoboDK()
        {
            check_connection();
            var command = "RAISE";
            send_line(command);
            check_status();
        }

        /// <inheritdoc />
        public void HideRoboDK()
        {
            check_connection();
            var command = "HIDE";
            send_line(command);
            check_status();
        }

        /// <inheritdoc />
        public void SetWindowFlags(WindowFlags flags)
        {
            check_connection();
            var command = "S_RoboDK_Rights";
            send_line(command);
            send_int((int) flags);
            check_status();
        }

        /// <inheritdoc />
        public void ShowMessage(string message, bool popup = true)
        {
            check_connection();
            if (popup)
            {
                var command = "ShowMessage";
                send_line(command);
                send_line(message);
                _socket.ReceiveTimeout = 3600 * 1000;
                check_status();
                _socket.ReceiveTimeout = TIMEOUT;
            }
            else
            {
                var command = "ShowMessageStatus";
                send_line(command);
                send_line(message);
                check_status();
            }
        }

        /// <inheritdoc />
        public void Save(string filename, Item itemsave = null)
        {
            check_connection();
            var command = "Save";
            send_line(command);
            send_line(filename);
            send_item(itemsave);
            check_status();
        }

        /// <inheritdoc />
        public Item AddShape(Mat trianglePoints, Item addTo = null, bool shapeOverride = false)
        {
            check_connection();
            send_line("AddShape2");
            send_matrix(trianglePoints);
            send_item(addTo);
            send_int(shapeOverride ? 1 : 0);
            var newitem = rec_item();
            check_status();
            return newitem;
        }

        /// <inheritdoc />
        public Item AddCurve(Mat curvePoints, Item referenceObject = null, bool addToRef = false,
            ProjectionType projectionType = ProjectionType.AlongNormalRecalc)
        {
            check_connection();
            var command = "AddWire";
            send_line(command);
            send_matrix(curvePoints);
            send_item(referenceObject);
            send_int(addToRef ? 1 : 0);
            send_int((int) projectionType);
            var newitem = rec_item();
            check_status();
            return newitem;
        }

        /// <inheritdoc />
        public Mat ProjectPoints(Mat points, Item objectProject,
            ProjectionType projectionType = ProjectionType.AlongNormalRecalc)
        {
            check_connection();
            var command = "ProjectPoints";
            send_line(command);
            send_matrix(points);
            send_item(objectProject);
            send_int((int) projectionType);
            var projectedPoints = rec_matrix();
            check_status();
            return projectedPoints;
        }

        /// <inheritdoc />
        public void CloseStation()
        {
            check_connection();
            var command = "Remove";
            send_line(command);
            send_item(new Item(this));
            check_status();
        }

        /// <inheritdoc />
        public Item AddFrame(string name, Item parent = null)
        {
            check_connection();
            var command = "Add_FRAME";
            send_line(command);
            send_line(name);
            send_item(parent);
            var newitem = rec_item();
            check_status();
            return newitem;
        }

        /// <inheritdoc />
        public int RunProgram(string function)
        {
            return RunCode(function, true);
        }

        /// <inheritdoc />
        public int RunCode(string code, bool codeIsFunctionCall = false)
        {
            check_connection();
            var command = "RunCode";
            send_line(command);
            send_int(codeIsFunctionCall ? 1 : 0);
            send_line(code);
            var progStatus = rec_int();
            check_status();
            return progStatus;
        }

        /// <inheritdoc />
        public void RunMessage(string message, bool messageIsComment = false)
        {
            check_connection();
            var command = "RunMessage";
            send_line(command);
            send_int(messageIsComment ? 1 : 0);
            send_line(message);
            check_status();
        }

        /// <inheritdoc />
        public bool IsInside(Item objectInside, Item objectParent)
        {
            check_connection();
            var command = "IsInside";
            send_line(command);
            send_item(objectInside);
            send_item(objectParent);
            var inside = rec_int();
            check_status();
            return inside > 0;
        }

        /// <inheritdoc />
        public int SetCollisionActive(CollisionCheckOptions collisionCheck = CollisionCheckOptions.CollisionCheckOn)
        {
            check_connection();
            send_line("Collision_SetState");
            send_int((int) collisionCheck);
            var ncollisions = rec_int();
            check_status();
            return ncollisions;
        }

        /// <inheritdoc />
        public bool SetCollisionActivePair(CollisionCheckOptions collisionCheck, Item item1, Item item2, int id1 = 0,
            int id2 = 0)
        {
            check_connection();
            var command = "Collision_SetPair";
            send_line(command);
            send_item(item1);
            send_item(item2);
            send_int(id1);
            send_int(id2);
            send_int((int) collisionCheck);
            var success = rec_int();
            check_status();
            return success > 0;
        }

        /// <inheritdoc />
        public int Collisions()
        {
            check_connection();
            var command = "Collisions";
            send_line(command);
            var ncollisions = rec_int();
            check_status();
            return ncollisions;
        }

        /// <inheritdoc />
        public bool Collision(Item item1, Item item2)
        {
            check_connection();
            var command = "Collided";
            send_line(command);
            send_item(item1);
            send_item(item2);
            var ncollisions = rec_int();
            check_status();
            return ncollisions > 0;
        }

        /// <inheritdoc />
        public void SetSimulationSpeed(double speed)
        {
            check_connection();
            var command = "SimulateSpeed";
            send_line(command);
            send_int((int) (speed * 1000.0));
            check_status();
        }

        /// <inheritdoc />
        public double GetSimulationSpeed()
        {
            check_connection();
            var command = "GetSimulateSpeed";
            send_line(command);
            var speed = rec_int() / 1000.0;
            check_status();
            return speed;
        }

        /// <inheritdoc />
        public void SetRunMode(RunMode runMode = RunMode.Simulate)
        {
            check_connection();
            var command = "S_RunMode";
            send_line(command);
            send_int((int) runMode);
            check_status();
        }

        /// <inheritdoc />
        public RunMode GetRunMode()
        {
            check_connection();
            var command = "G_RunMode";
            send_line(command);
            var runMode = (RunMode) rec_int();
            check_status();
            return runMode;
        }

        /// <inheritdoc />
        public List<KeyValuePair<string, string>> GetParameterList()
        {
            check_connection();
            const string command = "G_Params";
            send_line(command);
            var nparam = rec_int();
            var paramlist = new List<KeyValuePair<string, string>>(nparam);
            for (int i = 0; i < nparam; i++)
            {
                var param = rec_line();
                var value = rec_line();
                var paramValue = new KeyValuePair<string, string>(param, value);
                paramlist.Add(paramValue);
            }
            check_status();
            return paramlist;
        }

        /// <inheritdoc />
        public string GetParameter(string parameter)
        {
            check_connection();
            const string command = "G_Param";
            send_line(command);
            send_line(parameter);
            var value = rec_line();
            if (value.StartsWith("UNKNOWN "))
            {
                value = null;
            }
            check_status();
            return value;
        }

        /// <inheritdoc />
        public void SetParameter(string parameter, string value)
        {
            check_connection();
            var command = "S_Param";
            send_line(command);
            send_line(parameter);
            send_line(value);
            check_status();
        }

        /// <inheritdoc />
        public double[] LaserTrackerMeasure(double[] estimate, bool search = false)
        {
            check_connection();
            var command = "MeasLT";
            send_line(command);
            send_xyz(estimate);
            send_int(search ? 1 : 0);
            var xyz = new double[3];
            rec_xyz(xyz);
            check_status();
            if (xyz[0] * xyz[0] + xyz[1] * xyz[1] + xyz[2] * xyz[2] < 0.0001)
            {
                return null;
            }

            return xyz;
        }

        /// <inheritdoc />
        public void StereoCameraMeasure(out Mat pose1, out Mat pose2, out int npoints1, out int npoints2, out int time,
            out int status)
        {
            check_connection();
            var command = "MeasPose";
            send_line(command);
            pose1 = rec_pose();
            pose2 = rec_pose();
            npoints1 = rec_int();
            npoints2 = rec_int();
            time = rec_int();
            status = rec_int();
            check_status();
        }

        /// <inheritdoc />
        public bool CollisionLine(double[] p1, double[] p2)
        {
            check_connection();
            var command = "CollisionLine";
            send_line(command);
            send_xyz(p1);
            send_xyz(p2);
            var item = rec_item();
            var xyz = new double[] {0, 0, 0};
            rec_xyz(xyz);
            var collision = item.Valid();
            check_status();
            return collision;
        }

        /// <inheritdoc />
        public List<double[]> Joints(List<Item> robotItemList)
        {
            check_connection();
            var command = "G_ThetasList";
            send_line(command);
            int nrobots = robotItemList.Count;
            send_int(nrobots);
            var jointsList = new List<double[]>();
            foreach(var robot in robotItemList)
            {
                send_item(robot);
                var joints = rec_array();
                jointsList.Add(joints);
            }

            check_status();
            return jointsList;
        }

        /// <inheritdoc />
        public void SetJoints(List<Item> robotItemList, List<double[]> jointsList)
        {
            var nrobs = Math.Min(robotItemList.Count, jointsList.Count);
            check_connection();
            var command = "S_ThetasList";
            send_line(command);
            send_int(nrobs);
            for (var i = 0; i < nrobs; i++)
            {
                send_item(robotItemList[i]);
                send_array(jointsList[i]);
            }

            check_status();
        }

        /// <inheritdoc />
        public double[] CalibrateTool(Mat posesJoints, out double[] errorStats,
            EulerType format = EulerType.EulerRxRyRz,
            TcpCalibrationType algorithm = TcpCalibrationType.CalibrateTcpByPoint,
            Item robot = null)
        {
            check_connection();
            var command = "CalibTCP2";
            send_line(command);
            send_matrix(posesJoints);
            send_int((int) format);
            send_int((int) algorithm);
            send_item(robot);
            var tcp = rec_array();
            errorStats = rec_array();
            var errorGraph = rec_matrix();
            check_status();
            return tcp;
        }

        /// <inheritdoc />
        public Mat CalibrateReference(Mat joints,
            ReferenceCalibrationType method = ReferenceCalibrationType.Frame3P_P1OnX,
            bool useJoints = false, Item robot = null)
        {
            check_connection();
            var command = "CalibFrame";
            send_line(command);
            send_matrix(joints);
            send_int(useJoints ? -1 : 0);
            send_int((int) method);
            send_item(robot);
            var referencePose = rec_pose();
            var errorStats = rec_array();
            check_status();
            //errors = errors[:, 1].tolist()
            return referencePose;
        }

        /// <inheritdoc />
        public int ProgramStart(string progname, string defaultfolder = "", string postprocessor = "",
            Item robot = null)
        {
            check_connection();
            var command = "ProgramStart";
            send_line(command);
            send_line(progname);
            send_line(defaultfolder);
            send_line(postprocessor);
            send_item(robot);
            var errors = rec_int();
            check_status();
            return errors;
        }

<<<<<<< HEAD
        /// <summary>
        ///     Set the pose of the wold reference frame with respect to the view (camera/screen)
        /// </summary>
        /// <param name="pose"></param>
=======
        /// <inheritdoc />
>>>>>>> 264ea5bf
        public void SetViewPose(Mat pose)
        {
            check_connection();
            var command = "S_ViewPose";
            send_line(command);
            send_pose(pose);
            check_status();
        }

        /// <inheritdoc />
        public Mat GetViewPose()
        {
            check_connection();
            var command = "G_ViewPose";
            send_line(command);
            var pose = rec_pose();
            check_status();
            return pose;
        }

        /// <inheritdoc />
        public bool SetRobotParams(Item robot, double[][] dhm, Mat poseBase, Mat poseTool)
        {
            check_connection();
            send_line("S_AbsAccParam");
            send_item(robot);
            var r2b = Mat.Identity4x4();
            send_pose(r2b);
            send_pose(poseBase);
            send_pose(poseTool);
            var ndofs = dhm.Length;
            send_int(ndofs);
            for (var i = 0; i < ndofs; i++)
            {
                send_array(dhm[i]);
            }

            // for internal use only
            send_pose(poseBase);
            send_pose(poseTool);
            send_int(ndofs);
            for (var i = 0; i < ndofs; i++)
            {
                send_array(dhm[i]);
            }

            // reserved
            send_array(null);
            send_array(null);
            check_status();
            return true;
        }


        #region CAMERA VIEWS 

        /// <inheritdoc />
        public ulong Cam2DAdd(Item item, string cameraParameters = "")
        {
            check_connection();
            send_line("Cam2D_Add");
            send_item(item);
            send_line(cameraParameters);
            var camHandle = rec_ptr();
            check_status();
            return camHandle;
        }

        /// <inheritdoc />
        public bool Cam2DSnapshot(string fileSaveImg, ulong camHandle = 0)
        {
            check_connection();
            send_line("Cam2D_Snapshot");
            send_ptr(camHandle);
            send_line(fileSaveImg);
            var success = rec_int();
            check_status();
            return success > 0;
        }

        /// <inheritdoc />
        public bool Cam2DClose(ulong camHandle = 0)
        {
            check_connection();
            if (camHandle == 0)
            {
                send_line("Cam2D_CloseAll");
            }
            else
            {
                send_line("Cam2D_Close");
                send_ptr(camHandle);
            }

            var success = rec_int();
            check_status();
            return success > 0;
        }

        /// <inheritdoc />
        public bool Cam2DSetParameters(string cameraParameters, ulong camHandle = 0)
        {
            check_connection();
            send_line("Cam2D_SetParams");
            send_ptr(camHandle);
            send_line(cameraParameters);
            var success = rec_int();
            check_status();
            return success > 0;
        }

        #endregion

        /// <inheritdoc />
        public string GetLicense()
        {
            check_connection();
            var command = "G_License";
            send_line(command);
            var license = rec_line();
            check_status();
            return license;
        }

        /// <inheritdoc />
        public List<Item> GetSelectedItemList()
        {
            check_connection();
            var command = "G_Selection";
            send_line(command);
            var nitems = rec_int();
            var listItems = new List<Item>(nitems);
            for (var i = 0; i < nitems; i++)
            {
                var item = rec_item();
                listItems.Add(item);
            }

            check_status();
            return listItems;
        }

        public void AddTargetJ(Item pgm, string targetName, double[] joints, Item robotBase = null, Item robot = null)
        {
            var target = AddTarget(targetName, robotBase);
            if (target == null)
            {
                throw new Exception($"Create target '{targetName}' failed.");
            }

            target.setVisible(false);
            target.setAsJointTarget();
            target.setJoints(joints);
            if (robot != null)
            {
                target.setRobot(robot);
            }

            //target
            pgm.addMoveJ(target);
        }

        #endregion

        #region Protected Methods

        protected virtual void Dispose(bool disposing)
        {
            if (!_disposed)
            {
                if (disposing)
                {
                    _socket?.Dispose();
                }

                _disposed = true;
            }
        }

        #endregion

        //Returns 1 if connection is valid, returns 0 if connection is invalid
        internal bool is_connected()
        {
            return _socket.Connected;
        }

        /// <summary>
        ///     If we are not connected it will attempt a connection, if it fails, it will throw an error
        /// </summary>
        internal void check_connection()
        {
            if (!is_connected() && !Connect())
                throw new RdkException("Can't connect to RoboDK library");
        }

        /// <summary>
        /// Sends a string of characters with a terminating '\n' character
        /// </summary>
        /// <param name="line">string to be send</param>
        internal void send_line(string line)
        {
            StringBuilder sb = new StringBuilder(line, line.Length + 2);
            sb.Replace('\n', ' ');  // one new line at the end only!
            sb.Append('\n');
            var data = Encoding.UTF8.GetBytes(sb.ToString());
            try
            {
                _socket.Send(data);
            }
            catch
            {
                throw new RdkException("Send line failed.");
            }
        }

        /// <summary>
        ///     checks the status of the connection
        /// </summary>
        internal void check_status()
        {
            var status = rec_int();
            switch (status)
            {
                case 0:
                    return;

                case 1:
                    throw new RdkException(
                        "Invalid item provided: The item identifier provided is not valid or it does not exist.");

                case 2:
                {
                    //output warning
                    var strproblems = rec_line();
                    //TODO chu: Implement warning
                    //print("WARNING: " + strproblems);
                    //#warn(strproblems)# does not show where is the problem...
                    return;
                }
                case 3:
                {
                    // output error
                    var strproblems = rec_line();
                    throw new RdkException(strproblems);
                }
                case 9:
                {
                    throw new RdkException("Invalid license. Contact us at: info@robodk.com");
                }
                default:
                    //raise Exception('Problems running function');
                    throw new RdkException("Problems running function");
            }
        }

        /// <summary>
        ///     Formats the color in a vector of size 4x1 and ranges [0,1]
        /// </summary>
        /// <param name="color"></param>
        /// <returns></returns>
        internal bool check_color(double[] color)
        {
            if (color.Length < 4)
                throw new RdkException("Invalid color. A color must be a 4-size double array [r,g,b,a]");
            return true;
        }

        internal string rec_line()
        {
            //Receives a string. It reads until if finds LF (\\n)
            var buffer = new byte[1];
            var bytesread = _socket.Receive(buffer, 1, SocketFlags.None);
            var line = "";
            while (bytesread > 0 && buffer[0] != '\n')
            {
                line = line + Encoding.UTF8.GetString(buffer);
                bytesread = _socket.Receive(buffer, 1, SocketFlags.None);
            }

            return line;
        }

        //Sends an item pointer
        internal void send_item(Item item)
        {
            byte[] bytes;
            if (item == null)
                bytes = BitConverter.GetBytes((ulong) 0);
            else
                bytes = BitConverter.GetBytes(item.get_item());
            if (bytes.Length != 8)
                throw new RdkException("API error");
            Array.Reverse(bytes);
            try
            {
                _socket.Send(bytes);
            }
            catch
            {
                throw new RdkException("_socket.Send failed.");
            }
        }

        //Receives an item pointer
        internal Item rec_item()
        {
            //TODO CHU 32/64bit?
            var buffer1 = new byte[8];
            var buffer2 = new byte[4];
            var read1 = _socket.Receive(buffer1, 8, SocketFlags.None);
            var read2 = _socket.Receive(buffer2, 4, SocketFlags.None);
            if (read1 != 8 || read2 != 4)
                return null;
            Array.Reverse(buffer1);
            Array.Reverse(buffer2);
            var item = BitConverter.ToUInt64(buffer1, 0);
            //Console.WriteLine("Received item: " + item.ToString());
            var type = BitConverter.ToInt32(buffer2, 0);
            return new Item(this, item, type);
        }

        //Sends an item pointer
        internal void send_ptr(ulong ptr = 0)
        {
            var bytes = BitConverter.GetBytes(ptr);
            if (bytes.Length != 8)
                throw new RdkException("RoboDK API error");
            Array.Reverse(bytes);
            _socket.Send(bytes);
        }

        ///Receives a generic pointer
        internal ulong rec_ptr()
        {
            //TODO CHU 32/64bit?


            var bytes = new byte[8];
            var read = _socket.Receive(bytes, 8, SocketFlags.None);
            if (read != 8)
                throw new Exception("Something went wrong");
            Array.Reverse(bytes);
            var ptrH = BitConverter.ToUInt64(bytes, 0);
            return ptrH;
        }

        internal void send_pose(Mat pose)
        {
            if (!pose.IsHomogeneous())
                throw new Exception($"Matrix not Homogenous: {pose.Cols}x{pose.Rows}");
            const int nvalues = 16;
            var bytesarray = new byte[8 * nvalues];
            var cnt = 0;
            for (var j = 0; j < pose.Cols; j++)
            for (var i = 0; i < pose.Rows; i++)
            {
                var onedouble = BitConverter.GetBytes(pose[i, j]);
                Array.Reverse(onedouble);
                Array.Copy(onedouble, 0, bytesarray, cnt * 8, 8);
                cnt = cnt + 1;
            }

            _socket.Send(bytesarray, 8 * nvalues, SocketFlags.None);
        }

        internal Mat rec_pose()
        {
            var pose = new Mat(4, 4);
            var bytes = new byte[16 * 8];
            var nbytes = _socket.Receive(bytes, 16 * 8, SocketFlags.None);
            if (nbytes != 16 * 8)
                throw new RdkException("Invalid pose sent"); //raise Exception('Problems running function');
            var cnt = 0;
            for (var j = 0; j < pose.Cols; j++)
            for (var i = 0; i < pose.Rows; i++)
            {
                var onedouble = new byte[8];
                Array.Copy(bytes, cnt, onedouble, 0, 8);
                Array.Reverse(onedouble);
                pose[i, j] = BitConverter.ToDouble(onedouble, 0);
                cnt = cnt + 8;
            }

            return pose;
        }

        internal void send_xyz(double[] xyzpos)
        {
            for (var i = 0; i < 3; i++)
            {
                var bytes = BitConverter.GetBytes(xyzpos[i]);
                Array.Reverse(bytes);
                _socket.Send(bytes, 8, SocketFlags.None);
            }
        }

        internal void rec_xyz(double[] xyzpos)
        {
            var bytes = new byte[3 * 8];
            var nbytes = _socket.Receive(bytes, 3 * 8, SocketFlags.None);
            if (nbytes != 3 * 8)
                throw new RdkException("Invalid pose sent"); //raise Exception('Problems running function');
            for (var i = 0; i < 3; i++)
            {
                var onedouble = new byte[8];
                Array.Copy(bytes, i * 8, onedouble, 0, 8);
                Array.Reverse(onedouble);
                xyzpos[i] = BitConverter.ToDouble(onedouble, 0);
            }
        }

        internal void send_int(int number)
        {
            var bytes = BitConverter.GetBytes(number);
            Array.Reverse(bytes); // convert from big endian to little endian
            try
            {
                _socket.Send(bytes);
            }
            catch
            {
                throw new RdkException("_socket.Send failed.");
            }
        }

        internal int rec_int()
        {
            var bytes = new byte[4];
            var read = _socket.Receive(bytes, 4, SocketFlags.None);
            if (read < 4)
                return 0;
            Array.Reverse(bytes); // convert from little endian to big endian
            return BitConverter.ToInt32(bytes, 0);
        }

        // Sends an array of doubles
        internal void send_array(double[] values)
        {
            if (values == null)
            {
                send_int(0);
                return;
            }

            var nvalues = values.Length;
            send_int(nvalues);
            var bytesarray = new byte[8 * nvalues];
            for (var i = 0; i < nvalues; i++)
            {
                var onedouble = BitConverter.GetBytes(values[i]);
                Array.Reverse(onedouble);
                Array.Copy(onedouble, 0, bytesarray, i * 8, 8);
            }

            _socket.Send(bytesarray, 8 * nvalues, SocketFlags.None);
        }

        // Receives an array of doubles
        internal double[] rec_array()
        {
            var nvalues = rec_int();
            if (nvalues > 0)
            {
                var values = new double[nvalues];
                var bytes = new byte[nvalues * 8];
                var read = _socket.Receive(bytes, nvalues * 8, SocketFlags.None);
                for (var i = 0; i < nvalues; i++)
                {
                    var onedouble = new byte[8];
                    Array.Copy(bytes, i * 8, onedouble, 0, 8);
                    Array.Reverse(onedouble);
                    values[i] = BitConverter.ToDouble(onedouble, 0);
                }

                return values;
            }

            return null;
        }

        // sends a 2 dimensional matrix
        internal void send_matrix(Mat mat)
        {
            send_int(mat.Rows);
            send_int(mat.Cols);
            for (var j = 0; j < mat.Cols; j++)
            for (var i = 0; i < mat.Rows; i++)
            {
                var bytes = BitConverter.GetBytes(mat[i, j]);
                Array.Reverse(bytes);
                _socket.Send(bytes, 8, SocketFlags.None);
            }
        }

        // receives a 2 dimensional matrix (nxm)
        internal Mat rec_matrix()
        {
            var size1 = rec_int();
            var size2 = rec_int();
            var recvsize = size1 * size2 * 8;
            var bytes = new byte[recvsize];
            var mat = new Mat(size1, size2);
            var BUFFER_SIZE = 256;
            var received = 0;
            if (recvsize > 0)
            {
                var to_receive = Math.Min(recvsize, BUFFER_SIZE);
                while (to_receive > 0)
                {
                    var nbytesok = _socket.Receive(bytes, received, to_receive, SocketFlags.None);
                    if (nbytesok <= 0)
                        throw new RdkException(
                            "Can't receive matrix properly"); //raise Exception('Problems running function');
                    received = received + nbytesok;
                    to_receive = Math.Min(recvsize - received, BUFFER_SIZE);
                }
            }

            var cnt = 0;
            for (var j = 0; j < mat.Cols; j++)
            for (var i = 0; i < mat.Rows; i++)
            {
                var onedouble = new byte[8];
                Array.Copy(bytes, cnt, onedouble, 0, 8);
                Array.Reverse(onedouble);
                mat[i, j] = BitConverter.ToDouble(onedouble, 0);
                cnt = cnt + 8;
            }

            return mat;
        }

        // private move type, to be used by public methods (MoveJ  and MoveL)
        internal void moveX(Item target, double[] joints, Mat mat_target, Item itemrobot, int movetype,
            bool blocking = true)
        {
            itemrobot.WaitMove();
            var command = "MoveX";
            send_line(command);
            send_int(movetype);
            if (target != null)
            {
                send_int(3);
                send_array(null);
                send_item(target);
            }
            else if (joints != null)
            {
                send_int(1);
                send_array(joints);
                send_item(null);
            }
            else if (mat_target != null && mat_target.IsHomogeneous())
            {
                send_int(2);
                send_array(mat_target.ToDoubles());
                send_item(null);
            }
            else
            {
                throw new RdkException("Invalid target type"); //raise Exception('Problems running function');
            }

            send_item(itemrobot);
            check_status();
            if (blocking)
                itemrobot.WaitMove();
        }

        // private move type, to be used by public methods (MoveJ  and MoveL)
        internal void moveC_private(Item target1, double[] joints1, Mat mat_target1, Item target2, double[] joints2,
            Mat mat_target2, Item itemrobot, bool blocking = true)
        {
            itemrobot.WaitMove();
            var command = "MoveC";
            send_line(command);
            send_int(3);
            if (target1 != null)
            {
                send_int(3);
                send_array(null);
                send_item(target1);
            }
            else if (joints1 != null)
            {
                send_int(1);
                send_array(joints1);
                send_item(null);
            }
            else if (mat_target1 != null && mat_target1.IsHomogeneous())
            {
                send_int(2);
                send_array(mat_target1.ToDoubles());
                send_item(null);
            }
            else
            {
                throw new RdkException("Invalid type of target 1");
            }

            /////////////////////////////////////
            if (target2 != null)
            {
                send_int(3);
                send_array(null);
                send_item(target2);
            }
            else if (joints2 != null)
            {
                send_int(1);
                send_array(joints2);
                send_item(null);
            }
            else if (mat_target2 != null && mat_target2.IsHomogeneous())
            {
                send_int(2);
                send_array(mat_target2.ToDoubles());
                send_item(null);
            }
            else
            {
                throw new RdkException("Invalid type of target 2");
            }

            /////////////////////////////////////
            send_item(itemrobot);
            check_status();
            if (blocking)
                itemrobot.WaitMove();
        }

        /// <summary>
        ///     Disconnect from the RoboDK API. This flushes any pending program generation.
        /// </summary>
        /// <returns></returns>
        internal void Finish()
        {
            Disconnect();
        }

        internal bool Set_connection_params(int safe_mode = 1, int auto_update = 0, int timeout = -1)
        {
            //Sets some behavior parameters: SAFE_MODE, AUTO_UPDATE and TIMEOUT.
            SAFE_MODE = safe_mode;
            AUTO_UPDATE = auto_update;
            if (timeout >= 0)
                TIMEOUT = timeout;
            send_line("CMD_START");
            send_line(Convert.ToString(SAFE_MODE) + " " + Convert.ToString(AUTO_UPDATE));
            var response = rec_line();
            if (response == "READY")
                return true;
            return false;
        }
    }
}<|MERGE_RESOLUTION|>--- conflicted
+++ resolved
@@ -277,16 +277,7 @@
             Process = null;
         }
 
-<<<<<<< HEAD
         
-
-        /// <summary>
-        ///     Set the state of the RoboDK window
-        /// </summary>
-        /// <param name="windowState"></param>
-=======
-        /// <inheritdoc />
->>>>>>> 264ea5bf
         public void SetWindowState(WindowState windowState = WindowState.Normal)
         {
             check_connection();
@@ -341,8 +332,7 @@
             return newitem;
         }
 
-<<<<<<< HEAD
-        /// <summary>
+        /// <inheritdoc />
         ///     Add a new empty station. It returns the station :class:`.Item` created.
         /// </summary>
         /// <param name="name">Name of the new station. Default is "New station"</param>
@@ -359,12 +349,6 @@
         }
 
         /// <summary>
-        ///     Renders the scene. This function turns off rendering unless always_render is set to true.
-        /// </summary>
-        /// <param name="alwaysRender"></param>
-=======
-        /// <inheritdoc />
->>>>>>> 264ea5bf
         public void Render(bool alwaysRender = false)
         {
             var autoRender = !alwaysRender;
@@ -938,14 +922,7 @@
             return errors;
         }
 
-<<<<<<< HEAD
-        /// <summary>
-        ///     Set the pose of the wold reference frame with respect to the view (camera/screen)
-        /// </summary>
-        /// <param name="pose"></param>
-=======
-        /// <inheritdoc />
->>>>>>> 264ea5bf
+        /// <inheritdoc />
         public void SetViewPose(Mat pose)
         {
             check_connection();
