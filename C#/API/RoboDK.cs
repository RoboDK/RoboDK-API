﻿// ----------------------------------------------------------------------------------------------------------
// Copyright 2018 - RoboDK Inc. - https://robodk.com/
// Licensed under the Apache License, Version 2.0 (the "License");
// you may not use this file except in compliance with the License.
// You may obtain a copy of the License at
// http://www.apache.org/licenses/LICENSE-2.0
// Unless required by applicable law or agreed to in writing, software
// distributed under the License is distributed on an "AS IS" BASIS,
// WITHOUT WARRANTIES OR CONDITIONS OF ANY KIND, either express or implied.
// See the License for the specific language governing permissions and
// limitations under the License.
// ----------------------------------------------------------------------------------------------------------

// ----------------------------------------------------------------------------------------------------------
// This file (RoboDK.cs) implements the RoboDK API for C#
// This file defines the following classes:
//     Mat: Matrix class, useful pose operations
//     RoboDK: API to interact with RoboDK
//     RoboDK.Item: Any item in the RoboDK station tree
//
// These classes are the objects used to interact with RoboDK and create macros.
// An item is an object in the RoboDK tree (it can be either a robot, an object, a tool, a frame, a program, ...).
// Items can be retrieved from the RoboDK station using the RoboDK() object (such as RoboDK.GetItem() method) 
//
// In this document: pose = transformation matrix = homogeneous matrix = 4x4 matrix
//
// More information about the RoboDK API for Python here:
//     https://robodk.com/doc/en/RoboDK-API.html
//     https://robodk.com/doc/en/PythonAPI/index.html
//
// More information about RoboDK post processors here:
//     https://robodk.com/help#PostProcessor
//
// Visit the Matrix and Quaternions FAQ for more information about pose/homogeneous transformations
//     http://www.j3d.org/matrix_faq/matrfaq_latest.html
//
// This library includes the mathematics to operate with homogeneous matrices for robotics.
// ----------------------------------------------------------------------------------------------------------

#region Namespaces

using System;
using System.Collections.Generic;
using System.Diagnostics;
using System.IO;
using System.Net;
using System.Net.NetworkInformation;
using System.Net.Sockets;
using System.Text;
using System.Threading;
using Microsoft.Win32;
using RoboDk.API.Exceptions;
using RoboDk.API.Model;

#endregion

namespace RoboDk.API
{
    /// <summary>
    ///     This class is the link to allows to create macros and automate Robodk.
    ///     Any interaction is made through \"items\" (Item() objects). An item is an object in the
    ///     robodk tree (it can be either a robot, an object, a tool, a frame, a program, ...).
    /// </summary>
    public class RoboDK : IRoboDK, IDisposable
    {
        #region Constants

        // Station parameters request
        public const string PATH_OPENSTATION = "PATH_OPENSTATION";
        public const string FILE_OPENSTATION = "FILE_OPENSTATION";
        public const string PATH_DESKTOP = "PATH_DESKTOP";

        #endregion

        #region Fields

        private bool _disposed;

        private Socket _socket; // tcpip com

        #endregion

        #region Constructors

        /// <summary>
        /// Creates a link with RoboDK
        /// </summary>
        public RoboDK()
        {
            CommandLineOptions = "";
            ApplicationDir = "";

            DefaultSocketTimeoutMilliseconds = 10 * 1000;

            SafeMode = true;
            AutoUpdate = false;
            StartHidden = false;

            RoboDKServerIpAdress = "localhost";
            RoboDKServerStartPort = 20500;
            RoboDKServerEndPort = RoboDKServerStartPort;
        }

        #endregion

        #region Properties

        /// <summary>
        /// Default Socket send / receive timeout in miliseconds: 10 seconds
        /// </summary>
        public int DefaultSocketTimeoutMilliseconds { get; set; }

        /// <summary>
        /// Command line arguments to provide to RoboDK on startup
        /// See https://robodk.com/doc/en/RoboDK-API.html#CommandLine
        /// </summary>
        public string CommandLineOptions { get; set; }

        /// <summary>
        /// True: checks that provided items exist in memory
        /// </summary>
        public bool SafeMode { get; set; }

        /// <summary>
        ///     if AutoUpdate is false, the scene is rendered after every function call
        /// </summary>
        public bool AutoUpdate { get; set; }

        /// <summary>
        /// Defines the RoboDK Simulator IP Address.
        /// Default: localhost (Client and RoboDK Server runs on same computer)
        /// </summary>
        public string RoboDKServerIpAdress { get; set; }

        /// <summary>
        /// Port to start looking for a RoboDK connection.
        /// </summary>
        public int RoboDKServerStartPort { get; set; }

        /// <summary>
        /// Port to stop looking for a RoboDK connection.
        /// </summary>
        public int RoboDKServerEndPort { get; set; }

        /// <summary>
        /// Forces to start RoboDK in hidden mode. 
        /// ShowRoboDK must be used to show the window.
        /// </summary>
        public bool StartHidden { get; set; }

        /// <summary>
        /// TCP Port to which RoboDK is connected.
        /// </summary>
        public int RoboDKServerPort { get; private set; }

        internal int ReceiveTimeout
        {
            get { return _socket.ReceiveTimeout; }
            set { _socket.ReceiveTimeout = value; }
        }

<<<<<<< HEAD
        /// <summary>
        /// RoboDK.exe process.
        /// </summary>
        public Process Process { get; private set; }
=======
        public Process Process { get; private set; } // pointer to the process
        public string LastStatusMessage { get; set; } // Last status message
>>>>>>> 08ac35b1

        /// <summary>
        /// Filepath to the RoboDK.exe.
        /// Typically C:/RoboDK/bin/RoboDK.exe. 
        /// Leave empty to use the registry key: HKEY_LOCAL_MACHINE\SOFTWARE\RoboDK
        /// </summary>
        public string ApplicationDir { get; set; }

        #endregion


        #region Static Methods
        /// <summary>
        /// Return the list of recently opened files
        /// </summary>
        /// <param name="extension_filter"></param>
        /// <returns>List of files (string)</returns>
        static public List<string> RecentFiles(string extension_filter = "")
        {
            string ini_file = System.Environment.GetFolderPath(System.Environment.SpecialFolder.ApplicationData) + "\\RoboDK\\RecentFiles.ini";
            string str = "";
            if (File.Exists(ini_file)) {
                foreach (string line in File.ReadLines(ini_file))
                {
                    if (line.Contains("RecentFileList="))
                    {
                        str = line.Remove(0, "RecentFileList=".Length);
                        break;
                    }
                }
            }
            List<string> rdk_list = new List<string>();
            string[] read_list = str.Split(',');
            foreach (string st in read_list)
            {
                string st2 = st.Trim();
                if (extension_filter.Length > 0 && st2.ToLower().EndsWith(extension_filter.ToLower()))
                {
                    rdk_list.Add(st2);
                }
            }
            return rdk_list;
        }
        #endregion



        #region Public Methods

        public void Dispose()
        {
            Dispose(true);
            GC.SuppressFinalize(this);
        }

        /// <inheritdoc />
        public bool Connected()
        {
            //return _socket.Connected;//does not work well
            // See:
            // https://stackoverflow.com/questions/2661764/how-to-check-if-a-socket-is-connected-disconnected-in-c
            if (_socket == null)
            {
                return false;
            }

            var part1 = _socket.Poll(10000, SelectMode.SelectRead);
            var part2 = _socket.Available == 0;

            // s.Poll returns true if:
            //  - connection is closed, reset, terminated or pending(meaning no active connection)
            //  - connection is active and there is data available for reading
            // s.Available returns number of bytes available for reading
            // if both are true:
            //  - there is no data available to read so connection is not active

            var rtc = !(part1 && part2);

            return rtc;
        }

        /// <inheritdoc />
        public void Disconnect()
        {
            if (_socket != null && _socket.Connected)
            {
                _socket.Disconnect(false);
            }
        }

        /// <inheritdoc />
        public bool Connect()
        {
            // Establishes a connection with robodk. 
            // robodk must be running, otherwise, the variable APPLICATION_DIR must be set properly.
            var connected = false;
            for (var i = 0; i < 2; i++)
            {
                if (RoboDKServerEndPort < RoboDKServerStartPort)
                {
                    RoboDKServerEndPort = RoboDKServerStartPort;
                }

                int port;
                for (port = RoboDKServerStartPort; port <= RoboDKServerEndPort; port++)
                {
                    _socket = ConnectToRoboDK(RoboDKServerIpAdress, port);
                    if (_socket != null)
                    {
                        connected = true;
                        break;
                    }
                }

                if (connected)
                {
                    RoboDKServerPort = port;
                    break;
                }

                if (RoboDKServerIpAdress != "localhost")
                {
                    break;
                }

<<<<<<< HEAD
                StartNewRoboDKProcess(RoboDKServerStartPort);
=======
                var processStartInfo = new ProcessStartInfo
                {
                    FileName = ApplicationDir,
                    Arguments = arguments,
                    RedirectStandardOutput = true,
                    UseShellExecute = false
                };
                Process = Process.Start(processStartInfo);
                // wait for the process to get started
                // Process.WaitForInputIdle(10000);
                // wait for RoboDK to output (stdout) RoboDK is Running. Works after v3.4.0.
                string line = "";
                while (line != null && !line.Contains("RoboDK is Running"))
                {
                    line = Process.StandardOutput.ReadLine();
                }
                if (line == null)
                {
                    connected = false;
                }
>>>>>>> 08ac35b1
            }

            if (connected && !SetConnectionParameter())
            {
                connected = false;
                Process = null;
            }

            return connected;
        }

        public void StartNewRoboDKProcess(int port)
        {
            var arguments = string.Format($"/PORT={port}");

            if (StartHidden)
            {
                arguments = string.Format($"/NOSPLASH /NOSHOW /HIDDEN {arguments}");
            }

            if (!string.IsNullOrEmpty(CommandLineOptions))
            {
                arguments = string.Format($"{arguments} {CommandLineOptions}");
            }

            // No application path is given. Check the registry.
            if (string.IsNullOrEmpty(ApplicationDir))
            {
                using (var hklm = RegistryKey.OpenBaseKey(RegistryHive.LocalMachine, RegistryView.Registry64))
                using (var regKey = hklm.OpenSubKey(@"SOFTWARE\RoboDK"))
                {
                    // key now points to the 64-bit key
                    var installPath = regKey?.GetValue("INSTDIR").ToString();
                    if (!string.IsNullOrEmpty(installPath))
                    {
                        ApplicationDir = installPath + "\\bin\\RoboDK.exe";
                    }
                }
            }

            // Still no application path. User Default installation directory
            if (string.IsNullOrEmpty(ApplicationDir))
            {
                ApplicationDir = @"C:\RoboDK\bin\RoboDK.exe";
            }

            var processStartInfo = new ProcessStartInfo
            {
                FileName = ApplicationDir,
                Arguments = arguments,
                RedirectStandardOutput = true,
                UseShellExecute = false
            };
            Process = Process.Start(processStartInfo);

            // wait for RoboDK to output (stdout) RoboDK is Running. Works after v3.4.0.
            string line = "";
            while (!line.Contains("RoboDK is Running"))
            {
                line = Process.StandardOutput.ReadLine();
            }
        }

        /// <inheritdoc />
        public void CloseRoboDK()
        {
            check_connection();
            var command = "QUIT";
            send_line(command);
            check_status();
            _socket.Disconnect(false);
            Process = null;
        }

        /// <inheritdoc />
        public void SetWindowState(WindowState windowState = WindowState.Normal)
        {
            check_connection();
            var command = "S_WindowState";
            send_line(command);
            send_int((int) windowState);
            check_status();
        }

        /// <inheritdoc />
        public Item AddFile(string filename, Item parent = null)
        {
            if (!File.Exists(filename))
            {
                throw new FileNotFoundException(filename);
            }

            check_connection();
            var command = "Add";
            send_line(command);
            send_line(filename);
            send_item(parent);
            var newitem = rec_item();
            check_status();
            return newitem;
        }

        /// <inheritdoc />
        public Item AddTarget(string name, Item parent = null, Item robot = null)
        {
            check_connection();
            var command = "Add_TARGET";
            send_line(command);
            send_line(name);
            send_item(parent);
            send_item(robot);
            var newitem = rec_item();
            check_status();
            return newitem;
        }

        /// <inheritdoc />
        public Item AddProgram(string name, Item robot = null)
        {
            check_connection();
            var command = "Add_PROG";
            send_line(command);
            send_line(name);
            send_item(robot);
            var newitem = rec_item();
            check_status();
            return newitem;
        }

        /// <inheritdoc />
<<<<<<< HEAD
        public Item AddStation(string name)
        {
            check_connection();
            var command = "NewStation";
            send_line(command);
            send_line(name);
            var newitem = rec_item();
=======
        public Item AddMachiningProject(string name = "Curve follow settings", Item itemrobot = null)
        {
            check_connection();
            send_line("Add_MACHINING");
            send_line(name);
            send_item(itemrobot);
            Item newitem = rec_item();
>>>>>>> 08ac35b1
            check_status();
            return newitem;
        }

        /// <inheritdoc />
        public void Render(bool alwaysRender = false)
        {
            var autoRender = !alwaysRender;
            check_connection();
            var command = "Render";
            send_line(command);
            send_int(autoRender ? 1 : 0);
            check_status();
        }

        /// <summary>
        ///    Update the screen. This updates the position of all robots and internal links according to previously set values.
        /// </summary>
        public void Update()
        {
            check_connection();
            var command = "Refresh";
            send_line(command);
            send_int(0);
            check_status();
        }

        /// <inheritdoc />
        public Item GetItemByName(string name, ItemType itemType = ItemType.Any)
        {
            check_connection();
            string command;
            if (itemType == ItemType.Any)
            {
                command = "G_Item";
                send_line(command);
                send_line(name);
            }
            else
            {
                var type = (int) itemType;
                command = "G_Item2";
                send_line(command);
                send_line(name);
                send_int(type);
            }

            var item = rec_item();
            check_status();
            return item;
        }

        /// <inheritdoc />
        public List<string> GetItemListNames(ItemType itemType = ItemType.Any)
        {
            check_connection();
            string command;
            if (itemType == ItemType.Any)
            {
                command = "G_List_Items";
                send_line(command);
            }
            else
            {
                command = "G_List_Items_Type";
                send_line(command);
                send_int((int) itemType);
            }

            var numitems = rec_int();
            var listnames = new List<string>(numitems);
            for (var i = 0; i < numitems; i++)
            {
                var itemName = rec_line();
                listnames.Add(itemName);
            }

            check_status();
            return listnames;
        }

        /// <inheritdoc />
        public List<Item> GetItemList(ItemType itemType = ItemType.Any)
        {
            check_connection();
            string command;
            if (itemType == ItemType.Any)
            {
                command = "G_List_Items_ptr";
                send_line(command);
            }
            else
            {
                command = "G_List_Items_Type_ptr";
                send_line(command);
                send_int((int) itemType);
            }

            var numitems = rec_int();
            var listitems = new List<Item>(numitems);
            for (var i = 0; i < numitems; i++)
            {
                var item = rec_item();
                listitems.Add(item);
            }

            check_status();
            return listitems;
        }

        /// <inheritdoc />
        public Item ItemUserPick(string message = "Pick one item", ItemType itemType = ItemType.Any)
        {
            check_connection();
            var command = "PickItem";
            send_line(command);
            send_line(message);
            send_int((int) itemType);

            // wait up to 1 hour for user input
            _socket.ReceiveTimeout = 3600 * 1000;
            var item = rec_item();
            _socket.ReceiveTimeout = DefaultSocketTimeoutMilliseconds;
            check_status();
            return item;
        }

        /// <inheritdoc />
        public void ShowRoboDK()
        {
            check_connection();
            var command = "RAISE";
            send_line(command);
            check_status();
        }

        /// <inheritdoc />
        public void HideRoboDK()
        {
            check_connection();
            var command = "HIDE";
            send_line(command);
            check_status();
        }

        /// <inheritdoc />
        public void SetWindowFlags(WindowFlags flags)
        {
            check_connection();
            var command = "S_RoboDK_Rights";
            send_line(command);
            send_int((int) flags);
            check_status();
        }

        /// <inheritdoc />
        public void ShowMessage(string message, bool popup = true)
        {
            check_connection();
            if (popup)
            {
                var command = "ShowMessage";
                send_line(command);
                send_line(message);
                _socket.ReceiveTimeout = 3600 * 1000;
                check_status();
                _socket.ReceiveTimeout = DefaultSocketTimeoutMilliseconds;
            }
            else
            {
                var command = "ShowMessageStatus";
                send_line(command);
                send_line(message);
                check_status();
            }
        }

        /// <inheritdoc />
        public void Save(string filename, Item itemsave = null)
        {
            check_connection();
            var command = "Save";
            send_line(command);
            send_line(filename);
            send_item(itemsave);
            check_status();
        }

        /// <inheritdoc />
        public Item AddStation(string name = "New Station")
        {
            check_connection();
            send_line("NewStation");
            send_line(name);
            Item newitem = rec_item();
            check_status();
            return newitem;
        }

        /// <inheritdoc />
        public Item AddShape(Mat trianglePoints, Item addTo = null, bool shapeOverride = false)
        {
            check_connection();
            send_line("AddShape2");
            send_matrix(trianglePoints);
            send_item(addTo);
            send_int(shapeOverride ? 1 : 0);
            var newitem = rec_item();
            check_status();
            return newitem;
        }

        /// <inheritdoc />
        public Item AddCurve(Mat curvePoints, Item referenceObject = null, bool addToRef = false,
            ProjectionType projectionType = ProjectionType.AlongNormalRecalc)
        {
            check_connection();
            var command = "AddWire";
            send_line(command);
            send_matrix(curvePoints);
            send_item(referenceObject);
            send_int(addToRef ? 1 : 0);
            send_int((int) projectionType);
            var newitem = rec_item();
            check_status();
            return newitem;
        }

        /// <inheritdoc />
        public Item AddPoints(Mat points, Item reference_object = null, bool add_to_ref = false, ProjectionType projection_type = ProjectionType.AlongNormalRecalc)
        {
            check_connection();
            send_line("AddPoints");
            send_matrix(points);
            send_item(reference_object);
            send_int(add_to_ref ? 1 : 0);
            send_int((int) projection_type);
            Item newitem = rec_item();
            check_status();
            return newitem;
        }

        /// <inheritdoc />
        public Mat ProjectPoints(Mat points, Item objectProject,
            ProjectionType projectionType = ProjectionType.AlongNormalRecalc)
        {
            check_connection();
            var command = "ProjectPoints";
            send_line(command);
            send_matrix(points);
            send_item(objectProject);
            send_int((int) projectionType);
            var projectedPoints = rec_matrix();
            check_status();
            return projectedPoints;
        }

        /// <inheritdoc />
        public void CloseStation()
        {
            check_connection();
            var command = "Remove";
            send_line(command);
            send_item(new Item(this));
            check_status();
        }

        /// <inheritdoc />
        public Item AddFrame(string name, Item parent = null)
        {
            check_connection();
            var command = "Add_FRAME";
            send_line(command);
            send_line(name);
            send_item(parent);
            var newitem = rec_item();
            check_status();
            return newitem;
        }

        /// <inheritdoc />
        public int RunProgram(string function)
        {
            return RunCode(function, true);
        }

        /// <inheritdoc />
        public int RunCode(string code, bool codeIsFunctionCall = false)
        {
            check_connection();
            var command = "RunCode";
            send_line(command);
            send_int(codeIsFunctionCall ? 1 : 0);
            send_line(code);
            var progStatus = rec_int();
            check_status();
            return progStatus;
        }

        /// <inheritdoc />
        public void RunMessage(string message, bool messageIsComment = false)
        {
            check_connection();
            var command = "RunMessage";
            send_line(command);
            send_int(messageIsComment ? 1 : 0);
            send_line(message);
            check_status();
        }

        /// <inheritdoc />
        public bool IsInside(Item objectInside, Item objectParent)
        {
            check_connection();
            var command = "IsInside";
            send_line(command);
            send_item(objectInside);
            send_item(objectParent);
            var inside = rec_int();
            check_status();
            return inside > 0;
        }

        /// <inheritdoc />
        public int SetCollisionActive(CollisionCheckOptions collisionCheck = CollisionCheckOptions.CollisionCheckOn)
        {
            check_connection();
            send_line("Collision_SetState");
            send_int((int) collisionCheck);
            var ncollisions = rec_int();
            check_status();
            return ncollisions;
        }

        /// <inheritdoc />
        public bool SetCollisionActivePair(CollisionCheckOptions collisionCheck, Item item1, Item item2, int id1 = 0,
            int id2 = 0)
        {
            check_connection();
            var command = "Collision_SetPair";
            send_line(command);
            send_item(item1);
            send_item(item2);
            send_int(id1);
            send_int(id2);
            send_int((int) collisionCheck);
            var success = rec_int();
            check_status();
            return success > 0;
        }

        /// <inheritdoc />
        public int Collisions()
        {
            check_connection();
            var command = "Collisions";
            send_line(command);
            var ncollisions = rec_int();
            check_status();
            return ncollisions;
        }

        /// <inheritdoc />
        public bool Collision(Item item1, Item item2)
        {
            check_connection();
            var command = "Collided";
            send_line(command);
            send_item(item1);
            send_item(item2);
            var ncollisions = rec_int();
            check_status();
            return ncollisions > 0;
        }

        /// <inheritdoc />
        public void SetSimulationSpeed(double speed)
        {
            check_connection();
            var command = "SimulateSpeed";
            send_line(command);
            send_int((int) (speed * 1000.0));
            check_status();
        }

        /// <inheritdoc />
        public double GetSimulationSpeed()
        {
            check_connection();
            var command = "GetSimulateSpeed";
            send_line(command);
            var speed = rec_int() / 1000.0;
            check_status();
            return speed;
        }

        /// <inheritdoc />
        public void SetRunMode(RunMode runMode = RunMode.Simulate)
        {
            check_connection();
            var command = "S_RunMode";
            send_line(command);
            send_int((int) runMode);
            check_status();
        }

        /// <inheritdoc />
        public RunMode GetRunMode()
        {
            check_connection();
            var command = "G_RunMode";
            send_line(command);
            var runMode = (RunMode) rec_int();
            check_status();
            return runMode;
        }

        /// <inheritdoc />
        public List<KeyValuePair<string, string>> GetParameterList()
        {
            check_connection();
            const string command = "G_Params";
            send_line(command);
            var nparam = rec_int();
            var paramlist = new List<KeyValuePair<string, string>>(nparam);
            for (int i = 0; i < nparam; i++)
            {
                var param = rec_line();
                var value = rec_line();
                var paramValue = new KeyValuePair<string, string>(param, value);
                paramlist.Add(paramValue);
            }

            check_status();
            return paramlist;
        }

        /// <inheritdoc />
        public string GetParameter(string parameter)
        {
            check_connection();
            const string command = "G_Param";
            send_line(command);
            send_line(parameter);
            var value = rec_line();
            if (value.StartsWith("UNKNOWN "))
            {
                value = null;
            }

            check_status();
            return value;
        }


        public void SetParameter(string parameter, string value)
        {
            check_connection();
            var command = "S_Param";
            send_line(command);
            send_line(parameter);
            send_line(value);
            check_status();
        }

        /// <inheritdoc />
        public Item GetActiveStation()
        {
            check_connection();
            send_line("G_ActiveStn");
            Item station = rec_item();
            check_status();
            return station;
        }

        /// <inheritdoc />
        public void SetActiveStation(Item station)
        {
            check_connection();
            send_line("S_ActiveStn");
            send_item(station);
            check_status();
        }

        /// <inheritdoc />
        public double[] LaserTrackerMeasure(double[] estimate, bool search = false)
        {
            check_connection();
            var command = "MeasLT";
            send_line(command);
            send_xyz(estimate);
            send_int(search ? 1 : 0);
            var xyz = new double[3];
            rec_xyz(xyz);
            check_status();
            if (xyz[0] * xyz[0] + xyz[1] * xyz[1] + xyz[2] * xyz[2] < 0.0001)
            {
                return null;
            }

            return xyz;
        }

        /// <inheritdoc />
        public void StereoCameraMeasure(out Mat pose1, out Mat pose2, out int npoints1, out int npoints2, out int time,
            out int status)
        {
            check_connection();
            var command = "MeasPose";
            send_line(command);
            pose1 = rec_pose();
            pose2 = rec_pose();
            npoints1 = rec_int();
            npoints2 = rec_int();
            time = rec_int();
            status = rec_int();
            check_status();
        }

        /// <inheritdoc />
        public bool CollisionLine(double[] p1, double[] p2)
        {
            check_connection();
            var command = "CollisionLine";
            send_line(command);
            send_xyz(p1);
            send_xyz(p2);
            var item = rec_item();
            var xyz = new double[] {0, 0, 0};
            rec_xyz(xyz);
            var collision = item.Valid();
            check_status();
            return collision;
        }

        /// <inheritdoc />
        public List<double[]> Joints(List<Item> robotItemList)
        {
            check_connection();
            var command = "G_ThetasList";
            send_line(command);
            int nrobots = robotItemList.Count;
            send_int(nrobots);
            var jointsList = new List<double[]>();
            foreach (var robot in robotItemList)
            {
                send_item(robot);
                var joints = rec_array();
                jointsList.Add(joints);
            }

            check_status();
            return jointsList;
        }

        /// <inheritdoc />
        public void SetJoints(List<Item> robotItemList, List<double[]> jointsList)
        {
            var nrobs = Math.Min(robotItemList.Count, jointsList.Count);
            check_connection();
            var command = "S_ThetasList";
            send_line(command);
            send_int(nrobs);
            for (var i = 0; i < nrobs; i++)
            {
                send_item(robotItemList[i]);
                send_array(jointsList[i]);
            }

            check_status();
        }

        /// <inheritdoc />
        public double[] CalibrateTool(Mat posesJoints, out double[] errorStats,
            EulerType format = EulerType.EulerRxRyRz,
            TcpCalibrationType algorithm = TcpCalibrationType.CalibrateTcpByPoint,
            Item robot = null)
        {
            check_connection();
            var command = "CalibTCP2";
            send_line(command);
            send_matrix(posesJoints);
            send_int((int) format);
            send_int((int) algorithm);
            send_item(robot);
            var tcp = rec_array();
            errorStats = rec_array();
            var errorGraph = rec_matrix();
            check_status();
            return tcp;
        }

        /// <inheritdoc />
        public Mat CalibrateReference(Mat joints,
            ReferenceCalibrationType method = ReferenceCalibrationType.Frame3P_P1OnX,
            bool useJoints = false, Item robot = null)
        {
            check_connection();
            var command = "CalibFrame";
            send_line(command);
            send_matrix(joints);
            send_int(useJoints ? -1 : 0);
            send_int((int) method);
            send_item(robot);
            var referencePose = rec_pose();
            var errorStats = rec_array();
            check_status();

            //errors = errors[:, 1].tolist()
            return referencePose;
        }

        /// <inheritdoc />
        public int ProgramStart(string progname, string defaultfolder = "", string postprocessor = "",
            Item robot = null)
        {
            check_connection();
            var command = "ProgramStart";
            send_line(command);
            send_line(progname);
            send_line(defaultfolder);
            send_line(postprocessor);
            send_item(robot);
            var errors = rec_int();
            check_status();
            return errors;
        }

        /// <inheritdoc />
        public void SetViewPose(Mat pose)
        {
            check_connection();
            var command = "S_ViewPose";
            send_line(command);
            send_pose(pose);
            check_status();
        }

        /// <inheritdoc />
        public Mat GetViewPose()
        {
            check_connection();
            var command = "G_ViewPose";
            send_line(command);
            var pose = rec_pose();
            check_status();
            return pose;
        }

        /// <inheritdoc />
        public bool SetRobotParams(Item robot, double[][] dhm, Mat poseBase, Mat poseTool)
        {
            check_connection();
            send_line("S_AbsAccParam");
            send_item(robot);
            var r2b = Mat.Identity4x4();
            send_pose(r2b);
            send_pose(poseBase);
            send_pose(poseTool);
            var ndofs = dhm.Length;
            send_int(ndofs);
            for (var i = 0; i < ndofs; i++)
            {
                send_array(dhm[i]);
            }

            // for internal use only
            send_pose(poseBase);
            send_pose(poseTool);
            send_int(ndofs);
            for (var i = 0; i < ndofs; i++)
            {
                send_array(dhm[i]);
            }

            // reserved
            send_array(null);
            send_array(null);
            check_status();
            return true;
        }
        
        /// <inheritdoc />
        public Item BuildMechanism(int type, List<Item> list_obj, List<double> param, List<double> joints_build, List<double> joints_home, List<double> joints_senses, List<double> joints_lim_low, List<double> joints_lim_high, Mat base_frame = null, Mat tool = null, string name = "New robot", Item robot = null)
        {
            if (tool == null)
            {
                tool = Mat.Identity4x4();
            }
            if (base_frame == null)
            {
                base_frame = Mat.Identity4x4();
            }
            int ndofs = list_obj.Count - 1;
            check_connection();
            send_line("BuildMechanism");
            send_item(robot);
            send_line(name);
            send_int(type);
            send_int(ndofs);
            for (int i = 0; i <= ndofs; i++)
            {
                send_item(list_obj[i]);
            }
            send_pose(base_frame);
            send_pose(tool);
            send_arrayList(param);
            Mat joints_data = new Mat(ndofs, 5);
            for (int i = 0; i < ndofs; i++)
            {
                joints_data[i, 0] = joints_build[i];
                joints_data[i, 1] = joints_home[i];
                joints_data[i, 2] = joints_senses[i];
                joints_data[i, 3] = joints_lim_low[i];
                joints_data[i, 4] = joints_lim_high[i];
            }
            send_matrix(joints_data);
            Item new_robot = rec_item();
            check_status();
            return new_robot;
        }

        /// <inheritdoc />
        public ulong Cam2DAdd(Item item, string cameraParameters = "")
        {
            check_connection();
            send_line("Cam2D_Add");
            send_item(item);
            send_line(cameraParameters);
            var camHandle = rec_ptr();
            check_status();
            return camHandle;
        }

        /// <inheritdoc />
        public bool Cam2DSnapshot(string fileSaveImg, ulong camHandle = 0)
        {
            check_connection();
            send_line("Cam2D_Snapshot");
            send_ptr(camHandle);
            send_line(fileSaveImg);
            var success = rec_int();
            check_status();
            return success > 0;
        }

        /// <inheritdoc />
        public bool Cam2DClose(ulong camHandle = 0)
        {
            check_connection();
            if (camHandle == 0)
            {
                send_line("Cam2D_CloseAll");
            }
            else
            {
                send_line("Cam2D_Close");
                send_ptr(camHandle);
            }

            var success = rec_int();
            check_status();
            return success > 0;
        }

        /// <inheritdoc />
        public bool Cam2DSetParameters(string cameraParameters, ulong camHandle = 0)
        {
            check_connection();
            send_line("Cam2D_SetParams");
            send_ptr(camHandle);
            send_line(cameraParameters);
            var success = rec_int();
            check_status();
            return success > 0;
        }

        /// <inheritdoc />
        public string GetLicense()
        {
            check_connection();
            var command = "G_License";
            send_line(command);
            var license = rec_line();
            check_status();
            return license;
        }

        /// <inheritdoc />
        public List<Item> GetSelectedItemList()
        {
            check_connection();
            var command = "G_Selection";
            send_line(command);
            var nitems = rec_int();
            var listItems = new List<Item>(nitems);
            for (var i = 0; i < nitems; i++)
            {
                var item = rec_item();
                listItems.Add(item);
            }

            check_status();
            return listItems;
        }

        public void AddTargetJ(Item pgm, string targetName, double[] joints, Item robotBase = null, Item robot = null)
        {
            var target = AddTarget(targetName, robotBase);
            if (target == null)
            {
                throw new Exception($"Create target '{targetName}' failed.");
            }

            target.setVisible(false);
            target.setAsJointTarget();
            target.setJoints(joints);
            if (robot != null)
            {
                target.setRobot(robot);
            }

            //target
            pgm.addMoveJ(target);
        }

        #endregion

        #region Protected Methods

        protected virtual void Dispose(bool disposing)
        {
            if (!_disposed)
            {
                if (disposing)
                {
                    _socket?.Dispose();
                }

                _disposed = true;
            }
        }

        #endregion

        #region Private Methods

        private Socket ConnectToRoboDK(string ipAdress, int port)
        {
            bool connected = false;
            var socket = new Socket(AddressFamily.InterNetwork, SocketType.Stream, ProtocolType.IP)
            {
                SendTimeout = 1000,
                ReceiveTimeout = 1000
            };

            try
            {
                socket.Connect(ipAdress, port);
                if (socket.Connected)
                {
                    socket.SendTimeout = DefaultSocketTimeoutMilliseconds;
                    socket.ReceiveTimeout = DefaultSocketTimeoutMilliseconds;
                    connected = true;
                }
            }
            catch (Exception e)
            {
                var s = e.Message;

                //connected = false;
            }

            if (!connected)
            {
                socket.Dispose();
                socket = null;
            }

            return socket;
        }

        #endregion

        #region Internal Methods

        //Returns 1 if connection is valid, returns 0 if connection is invalid
        internal bool is_connected()
        {
            return _socket.Connected;
        }

        /// <summary>
        ///     If we are not connected it will attempt a connection, if it fails, it will throw an error
        /// </summary>
        internal void check_connection()
        {
            if (!is_connected() && !Connect())
<<<<<<< HEAD
            {
                throw new RdkException("Can't connect to RoboDK library");
            }
=======
                throw new RdkException("Can't connect to RoboDK API");
>>>>>>> 08ac35b1
        }

        /// <summary>
        ///     checks the status of the connection
        /// </summary>
        internal void check_status()
        {
            var status = rec_int();
            LastStatusMessage = "";
            switch (status)
            {
                case 0:
                    return;

                case 1:
                    LastStatusMessage = "Invalid item provided: The item identifier provided is not valid or it does not exist.";
                    throw new RdkException(LastStatusMessage);

                case 2:
                {
                    //output warning
<<<<<<< HEAD
                    var strproblems = rec_line();

=======
                    LastStatusMessage = rec_line();
>>>>>>> 08ac35b1
                    //TODO chu: Implement warning
                    //print("WARNING: " + strproblems);
                    //#warn(strproblems)# does not show where is the problem...
                    return;
                }
                case 3:
                {
                    // output error
                    LastStatusMessage = rec_line();
                    throw new RdkException(LastStatusMessage);
                }
                case 9:
                {
                    LastStatusMessage = "Invalid license. Contact us at: info@robodk.com";
                    throw new RdkException(LastStatusMessage);
                }
                default:

                    //raise Exception('Problems running function');
                    LastStatusMessage = "Unknown problem running RoboDK API function";
                    throw new RdkException(LastStatusMessage);
            }
        }

        /// <summary>
        ///     Formats the color in a vector of size 4x1 and ranges [0,1]
        /// </summary>
        /// <param name="color"></param>
        /// <returns></returns>
        internal bool check_color(double[] color)
        {
            if (color.Length < 4)
            {
                throw new RdkException("Invalid color. A color must be a 4-size double array [r,g,b,a]");
            }

            return true;
        }

        //Sends a string of characters with a \\n
        internal void send_line(string line)
        {
            line = line.Replace('\n', ' '); // one new line at the end only!
            var data = Encoding.UTF8.GetBytes(line + "\n");
            try
            {
                _socket.Send(data);
            }
            catch
            {
                throw new RdkException("Send line failed.");
            }
        }

        internal string rec_line()
        {
            //Receives a string. It reads until if finds LF (\\n)
            var buffer = new byte[1];
            var bytesread = _socket.Receive(buffer, 1, SocketFlags.None);
            var line = "";
            while (bytesread > 0 && buffer[0] != '\n')
            {
                line = line + Encoding.UTF8.GetString(buffer);
                bytesread = _socket.Receive(buffer, 1, SocketFlags.None);
            }

            return line;
        }

        //Sends an item pointer
        internal void send_item(Item item)
        {
            byte[] bytes;
            if (item == null)
            {
                bytes = BitConverter.GetBytes((ulong) 0);
            }
            else
            {
                bytes = BitConverter.GetBytes(item.get_item());
            }

            if (bytes.Length != 8)
            {
                throw new RdkException("API error");
            }

            Array.Reverse(bytes);
            try
            {
                _socket.Send(bytes);
            }
            catch
            {
                throw new RdkException("_socket.Send failed.");
            }
        }

        //Receives an item pointer
        internal Item rec_item()
        {
            //TODO CHU 32/64bit?
            var buffer1 = new byte[8];
            var buffer2 = new byte[4];
            var read1 = _socket.Receive(buffer1, 8, SocketFlags.None);
            var read2 = _socket.Receive(buffer2, 4, SocketFlags.None);
            if (read1 != 8 || read2 != 4)
            {
                return null;
            }

            Array.Reverse(buffer1);
            Array.Reverse(buffer2);
            var item = BitConverter.ToUInt64(buffer1, 0);

            //Console.WriteLine("Received item: " + item.ToString());
            var type = (ItemType) BitConverter.ToInt32(buffer2, 0);
            return new Item(this, item, type);
        }

        //Sends an item pointer
        internal void send_ptr(ulong ptr = 0)
        {
            var bytes = BitConverter.GetBytes(ptr);
            if (bytes.Length != 8)
            {
                throw new RdkException("RoboDK API error");
            }

            Array.Reverse(bytes);
            _socket.Send(bytes);
        }

        ///Receives a generic pointer
        internal ulong rec_ptr()
        {
            //TODO CHU 32/64bit?


            var bytes = new byte[8];
            var read = _socket.Receive(bytes, 8, SocketFlags.None);
            if (read != 8)
            {
                throw new Exception("Something went wrong");
            }

            Array.Reverse(bytes);
            var ptrH = BitConverter.ToUInt64(bytes, 0);
            return ptrH;
        }

        internal void send_pose(Mat pose)
        {
            if (!pose.IsHomogeneous())
            {
                throw new Exception($"Matrix not Homogenous: {pose.Cols}x{pose.Rows}");
            }

            const int nvalues = 16;
            var bytesarray = new byte[8 * nvalues];
            var cnt = 0;
            for (var j = 0; j < pose.Cols; j++)
            for (var i = 0; i < pose.Rows; i++)
            {
                var onedouble = BitConverter.GetBytes(pose[i, j]);
                Array.Reverse(onedouble);
                Array.Copy(onedouble, 0, bytesarray, cnt * 8, 8);
                cnt = cnt + 1;
            }

            _socket.Send(bytesarray, 8 * nvalues, SocketFlags.None);
        }

        internal Mat rec_pose()
        {
            var pose = new Mat(4, 4);
            var bytes = new byte[16 * 8];
            var nbytes = _socket.Receive(bytes, 16 * 8, SocketFlags.None);
            if (nbytes != 16 * 8)
            {
                throw new RdkException("Invalid pose sent"); //raise Exception('Problems running function');
            }

            var cnt = 0;
            for (var j = 0; j < pose.Cols; j++)
            for (var i = 0; i < pose.Rows; i++)
            {
                var onedouble = new byte[8];
                Array.Copy(bytes, cnt, onedouble, 0, 8);
                Array.Reverse(onedouble);
                pose[i, j] = BitConverter.ToDouble(onedouble, 0);
                cnt = cnt + 8;
            }

            return pose;
        }

        internal void send_xyz(double[] xyzpos)
        {
            for (var i = 0; i < 3; i++)
            {
                var bytes = BitConverter.GetBytes(xyzpos[i]);
                Array.Reverse(bytes);
                _socket.Send(bytes, 8, SocketFlags.None);
            }
        }

        internal void rec_xyz(double[] xyzpos)
        {
            var bytes = new byte[3 * 8];
            var nbytes = _socket.Receive(bytes, 3 * 8, SocketFlags.None);
            if (nbytes != 3 * 8)
            {
                throw new RdkException("Invalid pose sent"); //raise Exception('Problems running function');
            }

            for (var i = 0; i < 3; i++)
            {
                var onedouble = new byte[8];
                Array.Copy(bytes, i * 8, onedouble, 0, 8);
                Array.Reverse(onedouble);
                xyzpos[i] = BitConverter.ToDouble(onedouble, 0);
            }
        }

        internal void send_int(int number)
        {
            var bytes = BitConverter.GetBytes(number);
            Array.Reverse(bytes); // convert from big endian to little endian
            try
            {
                _socket.Send(bytes);
            }
            catch
            {
                throw new RdkException("_socket.Send failed.");
            }
        }

        internal int rec_int()
        {
            var bytes = new byte[4];
            var read = _socket.Receive(bytes, 4, SocketFlags.None);
            if (read < 4)
            {
                return 0;
            }

            Array.Reverse(bytes); // convert from little endian to big endian
            return BitConverter.ToInt32(bytes, 0);
        }

        // Sends an array of doubles
        internal void send_array(double[] values)
        {
            if (values == null)
            {
                send_int(0);
                return;
            }

            var nvalues = values.Length;
            send_int(nvalues);
            var bytesarray = new byte[8 * nvalues];
            for (var i = 0; i < nvalues; i++)
            {
                var onedouble = BitConverter.GetBytes(values[i]);
                Array.Reverse(onedouble);
                Array.Copy(onedouble, 0, bytesarray, i * 8, 8);
            }

            _socket.Send(bytesarray, 8 * nvalues, SocketFlags.None);
        }
        // sends a list of doubles
        internal void send_arrayList(List<double> values)
        {
            double[] values2 = new double[values.Count];
            for (int i = 0; i<values.Count; i++)
            {
                values2[i] = values[i];
            }
            send_array(values2);
        }

        // Receives an array of doubles
        internal double[] rec_array()
        {
            var nvalues = rec_int();
            if (nvalues > 0)
            {
                var values = new double[nvalues];
                var bytes = new byte[nvalues * 8];
                var read = _socket.Receive(bytes, nvalues * 8, SocketFlags.None);
                for (var i = 0; i < nvalues; i++)
                {
                    var onedouble = new byte[8];
                    Array.Copy(bytes, i * 8, onedouble, 0, 8);
                    Array.Reverse(onedouble);
                    values[i] = BitConverter.ToDouble(onedouble, 0);
                }

                return values;
            }

            return null;
        }

        // sends a 2 dimensional matrix
        internal void send_matrix(Mat mat)
        {
            send_int(mat.Rows);
            send_int(mat.Cols);
            for (var j = 0; j < mat.Cols; j++)
            for (var i = 0; i < mat.Rows; i++)
            {
                var bytes = BitConverter.GetBytes(mat[i, j]);
                Array.Reverse(bytes);
                _socket.Send(bytes, 8, SocketFlags.None);
            }
        }

        // receives a 2 dimensional matrix (nxm)
        internal Mat rec_matrix()
        {
            var size1 = rec_int();
            var size2 = rec_int();
            var recvsize = size1 * size2 * 8;
            var bytes = new byte[recvsize];
            var mat = new Mat(size1, size2);
            var BUFFER_SIZE = 256;
            var received = 0;
            if (recvsize > 0)
            {
                var to_receive = Math.Min(recvsize, BUFFER_SIZE);
                while (to_receive > 0)
                {
                    var nbytesok = _socket.Receive(bytes, received, to_receive, SocketFlags.None);
                    if (nbytesok <= 0)
                    {
                        throw new RdkException(
                            "Can't receive matrix properly"); //raise Exception('Problems running function');
                    }

                    received = received + nbytesok;
                    to_receive = Math.Min(recvsize - received, BUFFER_SIZE);
                }
            }

            var cnt = 0;
            for (var j = 0; j < mat.Cols; j++)
            for (var i = 0; i < mat.Rows; i++)
            {
                var onedouble = new byte[8];
                Array.Copy(bytes, cnt, onedouble, 0, 8);
                Array.Reverse(onedouble);
                mat[i, j] = BitConverter.ToDouble(onedouble, 0);
                cnt = cnt + 8;
            }

            return mat;
        }

        // private move type, to be used by public methods (MoveJ  and MoveL)
        internal void moveX(Item target, double[] joints, Mat mat_target, Item itemrobot, int movetype,
            bool blocking = true)
        {
            itemrobot.WaitMove();
            var command = "MoveX";
            send_line(command);
            send_int(movetype);
            if (target != null)
            {
                send_int(3);
                send_array(null);
                send_item(target);
            }
            else if (joints != null)
            {
                send_int(1);
                send_array(joints);
                send_item(null);
            }
            else if (mat_target != null && mat_target.IsHomogeneous())
            {
                send_int(2);
                send_array(mat_target.ToDoubles());
                send_item(null);
            }
            else
            {
                throw new RdkException("Invalid target type"); //raise Exception('Problems running function');
            }

            send_item(itemrobot);
            check_status();
            if (blocking)
            {
                itemrobot.WaitMove();
            }
        }

        // private move type, to be used by public methods (MoveJ  and MoveL)
        internal void moveC_private(Item target1, double[] joints1, Mat mat_target1, Item target2, double[] joints2,
            Mat mat_target2, Item itemrobot, bool blocking = true)
        {
            itemrobot.WaitMove();
            var command = "MoveC";
            send_line(command);
            send_int(3);
            if (target1 != null)
            {
                send_int(3);
                send_array(null);
                send_item(target1);
            }
            else if (joints1 != null)
            {
                send_int(1);
                send_array(joints1);
                send_item(null);
            }
            else if (mat_target1 != null && mat_target1.IsHomogeneous())
            {
                send_int(2);
                send_array(mat_target1.ToDoubles());
                send_item(null);
            }
            else
            {
                throw new RdkException("Invalid type of target 1");
            }

            /////////////////////////////////////
            if (target2 != null)
            {
                send_int(3);
                send_array(null);
                send_item(target2);
            }
            else if (joints2 != null)
            {
                send_int(1);
                send_array(joints2);
                send_item(null);
            }
            else if (mat_target2 != null && mat_target2.IsHomogeneous())
            {
                send_int(2);
                send_array(mat_target2.ToDoubles());
                send_item(null);
            }
            else
            {
                throw new RdkException("Invalid type of target 2");
            }

            /////////////////////////////////////
            send_item(itemrobot);
            check_status();
            if (blocking)
            {
                itemrobot.WaitMove();
            }
        }

        /// <summary>
        ///     Disconnect from the RoboDK API. This flushes any pending program generation.
        /// </summary>
        /// <returns></returns>
        internal void Finish()
        {
            Disconnect();
        }

        internal bool SetConnectionParameter()
        {
            send_line("CMD_START");
            var startParameter = string.Format($"{Convert.ToInt32(SafeMode)} {Convert.ToInt32(AutoUpdate)}");
            send_line(startParameter);
            var response = rec_line();
            if (response == "READY")
            {
                return true;
            }

            return false;
        }


        #endregion
    }
}<|MERGE_RESOLUTION|>--- conflicted
+++ resolved
@@ -159,15 +159,11 @@
             set { _socket.ReceiveTimeout = value; }
         }
 
-<<<<<<< HEAD
         /// <summary>
         /// RoboDK.exe process.
         /// </summary>
         public Process Process { get; private set; }
-=======
-        public Process Process { get; private set; } // pointer to the process
         public string LastStatusMessage { get; set; } // Last status message
->>>>>>> 08ac35b1
 
         /// <summary>
         /// Filepath to the RoboDK.exe.
@@ -293,30 +289,7 @@
                     break;
                 }
 
-<<<<<<< HEAD
                 StartNewRoboDKProcess(RoboDKServerStartPort);
-=======
-                var processStartInfo = new ProcessStartInfo
-                {
-                    FileName = ApplicationDir,
-                    Arguments = arguments,
-                    RedirectStandardOutput = true,
-                    UseShellExecute = false
-                };
-                Process = Process.Start(processStartInfo);
-                // wait for the process to get started
-                // Process.WaitForInputIdle(10000);
-                // wait for RoboDK to output (stdout) RoboDK is Running. Works after v3.4.0.
-                string line = "";
-                while (line != null && !line.Contains("RoboDK is Running"))
-                {
-                    line = Process.StandardOutput.ReadLine();
-                }
-                if (line == null)
-                {
-                    connected = false;
-                }
->>>>>>> 08ac35b1
             }
 
             if (connected && !SetConnectionParameter())
@@ -374,11 +347,15 @@
 
             // wait for RoboDK to output (stdout) RoboDK is Running. Works after v3.4.0.
             string line = "";
-            while (!line.Contains("RoboDK is Running"))
+                while (line != null && !line.Contains("RoboDK is Running"))
             {
                 line = Process.StandardOutput.ReadLine();
             }
-        }
+                if (line == null)
+                {
+                    connected = false;
+                }
+            }
 
         /// <inheritdoc />
         public void CloseRoboDK()
@@ -447,7 +424,6 @@
         }
 
         /// <inheritdoc />
-<<<<<<< HEAD
         public Item AddStation(string name)
         {
             check_connection();
@@ -455,7 +431,11 @@
             send_line(command);
             send_line(name);
             var newitem = rec_item();
-=======
+            check_status();
+            return newitem;
+        }
+
+        /// <inheritdoc />
         public Item AddMachiningProject(string name = "Curve follow settings", Item itemrobot = null)
         {
             check_connection();
@@ -463,7 +443,6 @@
             send_line(name);
             send_item(itemrobot);
             Item newitem = rec_item();
->>>>>>> 08ac35b1
             check_status();
             return newitem;
         }
@@ -1362,13 +1341,9 @@
         internal void check_connection()
         {
             if (!is_connected() && !Connect())
-<<<<<<< HEAD
-            {
-                throw new RdkException("Can't connect to RoboDK library");
-            }
-=======
+            {
                 throw new RdkException("Can't connect to RoboDK API");
->>>>>>> 08ac35b1
+            }
         }
 
         /// <summary>
@@ -1390,12 +1365,8 @@
                 case 2:
                 {
                     //output warning
-<<<<<<< HEAD
-                    var strproblems = rec_line();
-
-=======
                     LastStatusMessage = rec_line();
->>>>>>> 08ac35b1
+
                     //TODO chu: Implement warning
                     //print("WARNING: " + strproblems);
                     //#warn(strproblems)# does not show where is the problem...
