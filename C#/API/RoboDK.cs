﻿#region Namespaces

using System;
using System.Collections.Generic;
using System.Diagnostics;
using System.IO;
using System.Net.Sockets;
using System.Text;
using Microsoft.Win32;
using RoboDk.API.Exceptions;
using RoboDk.API.Model;

#endregion

namespace RoboDk.API
{
    /// <summary>
    ///     This class is the link to allows to create macros and automate Robodk.
    ///     Any interaction is made through \"items\" (Item() objects). An item is an object in the
    ///     robodk tree (it can be either a robot, an object, a tool, a frame, a program, ...).
    /// </summary>
    public class RoboDK : IRoboDK, IDisposable
    {
        #region Constants

        // Station parameters request
        public const string PATH_OPENSTATION = "PATH_OPENSTATION";
        public const string FILE_OPENSTATION = "FILE_OPENSTATION";
        public const string PATH_DESKTOP = "PATH_DESKTOP";

        #endregion

        #region Fields

        private bool _disposed;

        private Socket _socket; // tcpip com

        #endregion

        #region Constructors

        //%%%%%%%%%%%%%%%%%%%%%%%%%%%%%%%%%%%%%%%%%%%%%%%%%%%%%%%%%%%%%%%%%%%   

        /// <summary>
        ///     Creates a link with RoboDK
        /// </summary>
        /// <param name="robodk_ip"></param>
        /// <param name="start_hidden"></param>
        /// <param name="com_port"></param>
        public RoboDK(string robodk_ip = "localhost", bool start_hidden = false, int com_port = -1, string args = "",
            string path = "")
        {
            //A connection is attempted upon creation of the object"""
            if (robodk_ip != "")
                IP = robodk_ip;
            START_HIDDEN = start_hidden;
            if (com_port > 0)
            {
                PORT_FORCED = com_port;
                PORT_START = com_port;
                PORT_END = com_port;
            }

            if (path != "")
                ApplicationDir = path;
            if (args != "")
                ARGUMENTS = args;
            Connect();
        }

        #endregion

        #region Properties

        /// <summary>
        ///     timeout for communication, in miliseconds
        /// </summary>
        internal int TIMEOUT { get; private set; } = 10 * 1000;

        /// <summary>
        ///     arguments to provide to RoboDK on startup
        /// </summary>
        private string ARGUMENTS { get; } = "";

        /// <summary>
        ///     checks that provided items exist in memory
        /// </summary>
        private int SAFE_MODE { get; set; } = 1;

        /// <summary>
        ///     if AUTO_UPDATE is zero, the scene is rendered after every function call
        /// </summary>
        private int AUTO_UPDATE { get; set; }

        /// <summary>
        ///     IP address of the simulator (localhost if it is the same computer),
        ///     otherwise, use RL = Robolink('yourip') to set to a different IP
        /// </summary>
        private string IP { get; } = "localhost";

        /// <summary>
        ///     port to start looking for app connection
        /// </summary>
        private int PORT_START { get; } = 20500;

        /// <summary>
        ///     port to stop looking for app connection
        /// </summary>
        private int PORT_END { get; } = 20500;

        /// <summary>
        ///     forces to start hidden. ShowRoboDK must be used to show the window
        /// </summary>
        private bool START_HIDDEN { get; }

        /// <summary>
        ///     port where connection succeeded
        /// </summary>
        private int PORT { get; set; } = -1;

        /// <summary>
        ///     port to force RoboDK to start listening
        /// </summary>
        private int PORT_FORCED { get; } = -1;

        public int ReceiveTimeout
        {
            get { return _socket.ReceiveTimeout; }
            set { _socket.ReceiveTimeout = value; }
        }

        public Process Process { get; private set; } // pointer to the process

        public string ApplicationDir { get; private set; } =
            ""; // file path to the robodk program (executable), typically C:/RoboDK/bin/RoboDK.exe. Leave empty to use the registry key: HKEY_LOCAL_MACHINE\SOFTWARE\RoboDK

        #endregion

        #region Public Methods

        public void Dispose()
        {
            Dispose(true);
            GC.SuppressFinalize(this);
        }

        /// <inheritdoc />
        public bool Connected()
        {
            //return _socket.Connected;//does not work well
            // See:
            // https://stackoverflow.com/questions/2661764/how-to-check-if-a-socket-is-connected-disconnected-in-c
            if (_socket == null)
            {
                return false;
            }

            var part1 = _socket.Poll(10000, SelectMode.SelectRead);
            var part2 = _socket.Available == 0;

            // s.Poll returns true if:
            //  - connection is closed, reset, terminated or pending(meaning no active connection)
            //  - connection is active and there is data available for reading
            // s.Available returns number of bytes available for reading
            // if both are true:
            //  - there is no data available to read so connection is not active

            if (part1 && part2)
            {
                return false;
            }

            return true;
        }

        /// <inheritdoc />
        public void Disconnect()
        {
            if (_socket != null && _socket.Connected)
            {
                _socket.Disconnect(false);
            }
        }

        /// <inheritdoc />
        public bool Connect()
        {
            // Establishes a connection with robodk. 
            // robodk must be running, otherwise, the variable APPLICATION_DIR must be set properly.
            var connected = false;
            for (var i = 0; i < 2; i++)
            {
                int port;
                for (port = PORT_START; port <= PORT_END; port++)
                {
                    _socket = new Socket(AddressFamily.InterNetwork, SocketType.Stream, ProtocolType.IP)
                    {
                        SendTimeout = 1000,
                        ReceiveTimeout = 1000
                    };
                    //_socket = new Socket(SocketType.Stream, ProtocolType.IPv4);
                    try
                    {
                        _socket.Connect(IP, port);
                        connected = is_connected();
                        if (connected)
                        {
                            _socket.SendTimeout = TIMEOUT;
                            _socket.ReceiveTimeout = TIMEOUT;
                            break;
                        }
                    }
                    catch (Exception e)
                    {
                        var s = e.Message;
                        //connected = false;
                    }
                }

                if (connected)
                {
                    PORT = port;
                    break;
                }

                if (IP != "localhost")
                    break;
                var arguments = "";
                if (PORT_FORCED > 0)
                    arguments = "/PORT=" + PORT_FORCED + " " + arguments;
                if (START_HIDDEN)
                    arguments = "/NOSPLASH /NOSHOW /HIDDEN " + arguments;
                if (ARGUMENTS != "")
                    arguments = arguments + ARGUMENTS;
                if (ApplicationDir == "")
                {
                    using (var hklm = RegistryKey.OpenBaseKey(RegistryHive.LocalMachine, RegistryView.Registry64))
                    using (var regKey = hklm.OpenSubKey(@"SOFTWARE\RoboDK"))
                    {
                        // key now points to the 64-bit key
                        var installPath = regKey?.GetValue("INSTDIR").ToString();
                        if (!string.IsNullOrEmpty(installPath))
                        {
                            ApplicationDir = installPath + "\\bin\\RoboDK.exe";
                        }
                    }
                }

                if (ApplicationDir == "")
                {
                    ApplicationDir = "C:/RoboDK/bin/RoboDK.exe";
                }

                Process = Process.Start(ApplicationDir, arguments);
                // wait for the process to get started
                Process.WaitForInputIdle(10000);
            }

            if (connected && !Set_connection_params())
            {
                connected = false;
                Process = null;
            }

            return connected;
        }

        /// <inheritdoc />
        public void CloseRoboDK()
        {
            check_connection();
            var command = "QUIT";
            send_line(command);
            check_status();
            _socket.Disconnect(false);
            Process = null;
        }

        /// <inheritdoc />
        public void SetWindowState(WindowState windowState = WindowState.Normal)
        {
            check_connection();
            var command = "S_WindowState";
            send_line(command);
            send_int((int) windowState);
            check_status();
        }

        /// <inheritdoc />
        public Item AddFile(string filename, Item parent = null)
        {
            if (!File.Exists(filename))
            {
                throw new FileNotFoundException(filename);
            }

            check_connection();
            var command = "Add";
            send_line(command);
            send_line(filename);
            send_item(parent);
            var newitem = rec_item();
            check_status();
            return newitem;
        }

        /// <inheritdoc />
        public Item AddTarget(string name, Item parent = null, Item robot = null)
        {
            check_connection();
            var command = "Add_TARGET";
            send_line(command);
            send_line(name);
            send_item(parent);
            send_item(robot);
            var newitem = rec_item();
            check_status();
            return newitem;
        }

        /// <inheritdoc />
        public Item AddProgram(string name, Item robot = null)
        {
            check_connection();
            var command = "Add_PROG";
            send_line(command);
            send_line(name);
            send_item(robot);
            var newitem = rec_item();
            check_status();
            return newitem;
        }

        /// <inheritdoc />
        public void Render(bool alwaysRender = false)
        {
            var autoRender = !alwaysRender;
            check_connection();
            var command = "Render";
            send_line(command);
            send_int(autoRender ? 1 : 0);
            check_status();
        }

<<<<<<< HEAD
        /// <inheritdoc />
        public void Update()
=======
        /// <summary>
        ///    Update the screen. This updates the position of all robots and internal links according to previously set values.
        /// </summary>
        public void Update()
        {
            check_connection();
            var command = "Refresh";
            send_line(command);
            send_int(0);
            check_status();
        }

        //Sends a string of characters with a \\n
        public void send_line(string line)
>>>>>>> fcf065ac
        {
            check_connection();
            var command = "Refresh";
            send_line(command);
            send_int(0);
            check_status();
        }

        /// <inheritdoc />
        public Item GetItemByName(string name, ItemType itemType = ItemType.Any)
        {
            check_connection();
            string command;
            if (itemType == ItemType.Any)
            {
                command = "G_Item";
                send_line(command);
                send_line(name);
            }
            else
            {
                var type = (int) itemType;
                command = "G_Item2";
                send_line(command);
                send_line(name);
                send_int(type);
            }

            var item = rec_item();
            check_status();
            return item;
        }

        /// <inheritdoc />
        public List<string> GetItemListNames(ItemType itemType = ItemType.Any)
        {
            check_connection();
            string command;
            if (itemType == ItemType.Any)
            {
                command = "G_List_Items";
                send_line(command);
            }
            else
            {
                command = "G_List_Items_Type";
                send_line(command);
                send_int((int)itemType);
            }

            var numitems = rec_int();
            var listnames = new List<string>(numitems);
            for (var i = 0; i < numitems; i++)
            {
                var itemName = rec_line();
                listnames.Add(itemName);
            }

            check_status();
            return listnames;
        }

        /// <inheritdoc />
        public List<Item> GetItemList(ItemType itemType = ItemType.Any)
        {
            check_connection();
            string command;
            if (itemType == ItemType.Any)
            {
                command = "G_List_Items_ptr";
                send_line(command);
            }
            else
            {
                command = "G_List_Items_Type_ptr";
                send_line(command);
                send_int((int)itemType);
            }

            var numitems = rec_int();
            var listitems = new List<Item>(numitems);
            for (var i = 0; i < numitems; i++)
            {
                var item = rec_item();
                listitems.Add(item);
            }

            check_status();
            return listitems;
        }

        /// <inheritdoc />
        public Item ItemUserPick(string message = "Pick one item", ItemType itemType = ItemType.Any)
        {
            check_connection();
            var command = "PickItem";
            send_line(command);
            send_line(message);
            send_int((int)itemType);
            // wait up to 1 hour for user input
            _socket.ReceiveTimeout = 3600 * 1000;
            var item = rec_item();
            _socket.ReceiveTimeout = TIMEOUT;
            check_status();
            return item;
        }

        /// <inheritdoc />
        public void ShowRoboDK()
        {
            check_connection();
            var command = "RAISE";
            send_line(command);
            check_status();
        }

        /// <inheritdoc />
        public void HideRoboDK()
        {
            check_connection();
            var command = "HIDE";
            send_line(command);
            check_status();
        }

        /// <inheritdoc />
        public void SetWindowFlags(WindowFlags flags)
        {
            check_connection();
            var command = "S_RoboDK_Rights";
            send_line(command);
            send_int((int) flags);
            check_status();
        }

        /// <inheritdoc />
        public void ShowMessage(string message, bool popup = true)
        {
            check_connection();
            if (popup)
            {
                var command = "ShowMessage";
                send_line(command);
                send_line(message);
                _socket.ReceiveTimeout = 3600 * 1000;
                check_status();
                _socket.ReceiveTimeout = TIMEOUT;
            }
            else
            {
                var command = "ShowMessageStatus";
                send_line(command);
                send_line(message);
                check_status();
            }
        }

        /// <inheritdoc />
        public void Save(string filename, Item itemsave = null)
        {
            check_connection();
            var command = "Save";
            send_line(command);
            send_line(filename);
            send_item(itemsave);
            check_status();
        }

        /// <inheritdoc />
        public Item AddShape(Mat trianglePoints, Item addTo = null, bool shapeOverride = false)
        {
            check_connection();
            send_line("AddShape2");
            send_matrix(trianglePoints);
            send_item(addTo);
            send_int(shapeOverride ? 1 : 0);
            var newitem = rec_item();
            check_status();
            return newitem;
        }

        /// <inheritdoc />
        public Item AddCurve(Mat curvePoints, Item referenceObject = null, bool addToRef = false,
            ProjectionType projectionType = ProjectionType.AlongNormalRecalc)
        {
            check_connection();
            var command = "AddWire";
            send_line(command);
            send_matrix(curvePoints);
            send_item(referenceObject);
            send_int(addToRef ? 1 : 0);
            send_int((int) projectionType);
            var newitem = rec_item();
            check_status();
            return newitem;
        }

        /// <inheritdoc />
        public Mat ProjectPoints(Mat points, Item objectProject,
            ProjectionType projectionType = ProjectionType.AlongNormalRecalc)
        {
            check_connection();
            var command = "ProjectPoints";
            send_line(command);
            send_matrix(points);
            send_item(objectProject);
            send_int((int) projectionType);
            var projectedPoints = rec_matrix();
            check_status();
            return projectedPoints;
        }

        /// <inheritdoc />
        public void CloseStation()
        {
            check_connection();
            var command = "Remove";
            send_line(command);
            send_item(new Item(this));
            check_status();
        }

        /// <inheritdoc />
        public Item AddFrame(string name, Item parent = null)
        {
            check_connection();
            var command = "Add_FRAME";
            send_line(command);
            send_line(name);
            send_item(parent);
            var newitem = rec_item();
            check_status();
            return newitem;
        }

        /// <inheritdoc />
        public int RunProgram(string function)
        {
            return RunCode(function, true);
        }

        /// <inheritdoc />
        public int RunCode(string code, bool codeIsFunctionCall = false)
        {
            check_connection();
            var command = "RunCode";
            send_line(command);
            send_int(codeIsFunctionCall ? 1 : 0);
            send_line(code);
            var progStatus = rec_int();
            check_status();
            return progStatus;
        }

        /// <inheritdoc />
        public void RunMessage(string message, bool messageIsComment = false)
        {
            check_connection();
            var command = "RunMessage";
            send_line(command);
            send_int(messageIsComment ? 1 : 0);
            send_line(message);
            check_status();
        }

        /// <inheritdoc />
        public bool IsInside(Item objectInside, Item objectParent)
        {
            check_connection();
            var command = "IsInside";
            send_line(command);
            send_item(objectInside);
            send_item(objectParent);
            var inside = rec_int();
            check_status();
            return inside > 0;
        }

        /// <inheritdoc />
        public int SetCollisionActive(CollisionCheckOptions collisionCheck = CollisionCheckOptions.CollisionCheckOn)
        {
            check_connection();
            send_line("Collision_SetState");
            send_int((int) collisionCheck);
            var ncollisions = rec_int();
            check_status();
            return ncollisions;
        }

        /// <inheritdoc />
        public bool SetCollisionActivePair(CollisionCheckOptions collisionCheck, Item item1, Item item2, int id1 = 0,
            int id2 = 0)
        {
            check_connection();
            var command = "Collision_SetPair";
            send_line(command);
            send_item(item1);
            send_item(item2);
            send_int(id1);
            send_int(id2);
            send_int((int) collisionCheck);
            var success = rec_int();
            check_status();
            return success > 0;
        }

        /// <inheritdoc />
        public int Collisions()
        {
            check_connection();
            var command = "Collisions";
            send_line(command);
            var ncollisions = rec_int();
            check_status();
            return ncollisions;
        }

        /// <inheritdoc />
        public bool Collision(Item item1, Item item2)
        {
            check_connection();
            var command = "Collided";
            send_line(command);
            send_item(item1);
            send_item(item2);
            var ncollisions = rec_int();
            check_status();
            return ncollisions > 0;
        }

        /// <inheritdoc />
        public void SetSimulationSpeed(double speed)
        {
            check_connection();
            var command = "SimulateSpeed";
            send_line(command);
            send_int((int) (speed * 1000.0));
            check_status();
        }

        /// <inheritdoc />
        public double GetSimulationSpeed()
        {
            check_connection();
            var command = "GetSimulateSpeed";
            send_line(command);
            var speed = rec_int() / 1000.0;
            check_status();
            return speed;
        }

        /// <inheritdoc />
        public void SetRunMode(RunMode runMode = RunMode.Simulate)
        {
            check_connection();
            var command = "S_RunMode";
            send_line(command);
            send_int((int) runMode);
            check_status();
        }

        /// <inheritdoc />
        public RunMode GetRunMode()
        {
            check_connection();
            var command = "G_RunMode";
            send_line(command);
            var runMode = (RunMode) rec_int();
            check_status();
            return runMode;
        }

        /// <inheritdoc />
        public List<KeyValuePair<string, string>> GetParameterList()
        {
            check_connection();
            const string command = "G_Params";
            send_line(command);
            var nparam = rec_int();
            var paramlist = new List<KeyValuePair<string, string>>(nparam);
            for (int i = 0; i < nparam; i++)
            {
                var param = rec_line();
                var value = rec_line();
                var paramValue = new KeyValuePair<string, string>(param, value);
                paramlist.Add(paramValue);
            }
            check_status();
            return paramlist;
        }

        /// <inheritdoc />
        public string GetParameter(string parameter)
        {
            check_connection();
            const string command = "G_Param";
            send_line(command);
            send_line(parameter);
            var value = rec_line();
            if (value.StartsWith("UNKNOWN "))
            {
                value = null;
            }
            check_status();
            return value;
        }

        /// <inheritdoc />
        public void SetParameter(string parameter, string value)
        {
            check_connection();
            var command = "S_Param";
            send_line(command);
            send_line(parameter);
            send_line(value);
            check_status();
        }

        /// <inheritdoc />
        public double[] LaserTrackerMeasure(double[] estimate, bool search = false)
        {
            check_connection();
            var command = "MeasLT";
            send_line(command);
            send_xyz(estimate);
            send_int(search ? 1 : 0);
            var xyz = new double[3];
            rec_xyz(xyz);
            check_status();
            if (xyz[0] * xyz[0] + xyz[1] * xyz[1] + xyz[2] * xyz[2] < 0.0001)
            {
                return null;
            }

            return xyz;
        }

        /// <inheritdoc />
        public void StereoCameraMeasure(out Mat pose1, out Mat pose2, out int npoints1, out int npoints2, out int time,
            out int status)
        {
            check_connection();
            var command = "MeasPose";
            send_line(command);
            pose1 = rec_pose();
            pose2 = rec_pose();
            npoints1 = rec_int();
            npoints2 = rec_int();
            time = rec_int();
            status = rec_int();
            check_status();
        }

        /// <inheritdoc />
        public bool CollisionLine(double[] p1, double[] p2)
        {
            check_connection();
            var command = "CollisionLine";
            send_line(command);
            send_xyz(p1);
            send_xyz(p2);
            var item = rec_item();
            var xyz = new double[] {0, 0, 0};
            rec_xyz(xyz);
            var collision = item.Valid();
            check_status();
            return collision;
        }

        /// <inheritdoc />
        public List<double[]> Joints(List<Item> robotItemList)
        {
            check_connection();
            var command = "G_ThetasList";
            send_line(command);
            int nrobots = robotItemList.Count;
            send_int(nrobots);
            var jointsList = new List<double[]>();
            foreach(var robot in robotItemList)
            {
                send_item(robot);
                var joints = rec_array();
                jointsList.Add(joints);
            }

            check_status();
            return jointsList;
        }

        /// <inheritdoc />
        public void SetJoints(List<Item> robotItemList, List<double[]> jointsList)
        {
            var nrobs = Math.Min(robotItemList.Count, jointsList.Count);
            check_connection();
            var command = "S_ThetasList";
            send_line(command);
            send_int(nrobs);
            for (var i = 0; i < nrobs; i++)
            {
                send_item(robotItemList[i]);
                send_array(jointsList[i]);
            }

            check_status();
        }

        /// <inheritdoc />
        public double[] CalibrateTool(Mat posesJoints, out double[] errorStats,
            EulerType format = EulerType.EulerRxRyRz,
            TcpCalibrationType algorithm = TcpCalibrationType.CalibrateTcpByPoint,
            Item robot = null)
        {
            check_connection();
            var command = "CalibTCP2";
            send_line(command);
            send_matrix(posesJoints);
            send_int((int) format);
            send_int((int) algorithm);
            send_item(robot);
            var tcp = rec_array();
            errorStats = rec_array();
            var errorGraph = rec_matrix();
            check_status();
            return tcp;
        }

        /// <inheritdoc />
        public Mat CalibrateReference(Mat joints,
            ReferenceCalibrationType method = ReferenceCalibrationType.Frame3P_P1OnX,
            bool useJoints = false, Item robot = null)
        {
            check_connection();
            var command = "CalibFrame";
            send_line(command);
            send_matrix(joints);
            send_int(useJoints ? -1 : 0);
            send_int((int) method);
            send_item(robot);
            var referencePose = rec_pose();
            var errorStats = rec_array();
            check_status();
            //errors = errors[:, 1].tolist()
            return referencePose;
        }

        /// <inheritdoc />
        public int ProgramStart(string progname, string defaultfolder = "", string postprocessor = "",
            Item robot = null)
        {
            check_connection();
            var command = "ProgramStart";
            send_line(command);
            send_line(progname);
            send_line(defaultfolder);
            send_line(postprocessor);
            send_item(robot);
            var errors = rec_int();
            check_status();
            return errors;
        }

        /// <inheritdoc />
        public void SetViewPose(Mat pose)
        {
            check_connection();
            var command = "S_ViewPose";
            send_line(command);
            send_pose(pose);
            check_status();
        }

        /// <inheritdoc />
        public Mat GetViewPose()
        {
            check_connection();
            var command = "G_ViewPose";
            send_line(command);
            var pose = rec_pose();
            check_status();
            return pose;
        }

        /// <inheritdoc />
        public bool SetRobotParams(Item robot, double[][] dhm, Mat poseBase, Mat poseTool)
        {
            check_connection();
            send_line("S_AbsAccParam");
            send_item(robot);
            var r2b = Mat.Identity4x4();
            send_pose(r2b);
            send_pose(poseBase);
            send_pose(poseTool);
            var ndofs = dhm.Length;
            send_int(ndofs);
            for (var i = 0; i < ndofs; i++)
            {
                send_array(dhm[i]);
            }

            // for internal use only
            send_pose(poseBase);
            send_pose(poseTool);
            send_int(ndofs);
            for (var i = 0; i < ndofs; i++)
            {
                send_array(dhm[i]);
            }

            // reserved
            send_array(null);
            send_array(null);
            check_status();
            return true;
        }


        #region CAMERA VIEWS 

        /// <inheritdoc />
        public ulong Cam2DAdd(Item item, string cameraParameters = "")
        {
            check_connection();
            send_line("Cam2D_Add");
            send_item(item);
            send_line(cameraParameters);
            var camHandle = rec_ptr();
            check_status();
            return camHandle;
        }

        /// <inheritdoc />
        public bool Cam2DSnapshot(string fileSaveImg, ulong camHandle = 0)
        {
            check_connection();
            send_line("Cam2D_Snapshot");
            send_ptr(camHandle);
            send_line(fileSaveImg);
            var success = rec_int();
            check_status();
            return success > 0;
        }

        /// <inheritdoc />
        public bool Cam2DClose(ulong camHandle = 0)
        {
            check_connection();
            if (camHandle == 0)
            {
                send_line("Cam2D_CloseAll");
            }
            else
            {
                send_line("Cam2D_Close");
                send_ptr(camHandle);
            }

            var success = rec_int();
            check_status();
            return success > 0;
        }

        /// <inheritdoc />
        public bool Cam2DSetParameters(string cameraParameters, ulong camHandle = 0)
        {
            check_connection();
            send_line("Cam2D_SetParams");
            send_ptr(camHandle);
            send_line(cameraParameters);
            var success = rec_int();
            check_status();
            return success > 0;
        }

        #endregion

        /// <inheritdoc />
        public string GetLicense()
        {
            check_connection();
            var command = "G_License";
            send_line(command);
            var license = rec_line();
            check_status();
            return license;
        }

        /// <inheritdoc />
        public List<Item> GetSelectedItemList()
        {
            check_connection();
            var command = "G_Selection";
            send_line(command);
            var nitems = rec_int();
            var listItems = new List<Item>(nitems);
            for (var i = 0; i < nitems; i++)
            {
                var item = rec_item();
                listItems.Add(item);
            }

            check_status();
            return listItems;
        }

        public void AddTargetJ(Item pgm, string targetName, double[] joints, Item robotBase = null, Item robot = null)
        {
            var target = AddTarget(targetName, robotBase);
            if (target == null)
            {
                throw new Exception($"Create target '{targetName}' failed.");
            }

            target.setVisible(false);
            target.setAsJointTarget();
            target.setJoints(joints);
            if (robot != null)
            {
                target.setRobot(robot);
            }

            //target
            pgm.addMoveJ(target);
        }

        #endregion

        #region Protected Methods

        protected virtual void Dispose(bool disposing)
        {
            if (!_disposed)
            {
                if (disposing)
                {
                    _socket?.Dispose();
                }

                _disposed = true;
            }
        }

        #endregion

        //Returns 1 if connection is valid, returns 0 if connection is invalid
        internal bool is_connected()
        {
            return _socket.Connected;
        }

        /// <summary>
        ///     If we are not connected it will attempt a connection, if it fails, it will throw an error
        /// </summary>
        internal void check_connection()
        {
            if (!is_connected() && !Connect())
                throw new RdkException("Can't connect to RoboDK library");
        }

        /// <summary>
        /// Sends a string of characters with a terminating '\n' character
        /// </summary>
        /// <param name="line">string to be send</param>
        internal void send_line(string line)
        {
            StringBuilder sb = new StringBuilder(line, line.Length + 2);
            sb.Replace('\n', ' ');  // one new line at the end only!
            sb.Append('\n');
            var data = Encoding.UTF8.GetBytes(sb.ToString());
            try
            {
                _socket.Send(data);
            }
            catch
            {
                throw new RdkException("Send line failed.");
            }
        }

        /// <summary>
        ///     checks the status of the connection
        /// </summary>
        internal void check_status()
        {
            var status = rec_int();
            switch (status)
            {
                case 0:
                    return;

                case 1:
                    throw new RdkException(
                        "Invalid item provided: The item identifier provided is not valid or it does not exist.");

                case 2:
                {
                    //output warning
                    var strproblems = rec_line();
                    //TODO chu: Implement warning
                    //print("WARNING: " + strproblems);
                    //#warn(strproblems)# does not show where is the problem...
                    return;
                }
                case 3:
                {
                    // output error
                    var strproblems = rec_line();
                    throw new RdkException(strproblems);
                }
                case 9:
                {
                    throw new RdkException("Invalid license. Contact us at: info@robodk.com");
                }
                default:
                    //raise Exception('Problems running function');
                    throw new RdkException("Problems running function");
            }
        }

        /// <summary>
        ///     Formats the color in a vector of size 4x1 and ranges [0,1]
        /// </summary>
        /// <param name="color"></param>
        /// <returns></returns>
        internal bool check_color(double[] color)
        {
            if (color.Length < 4)
                throw new RdkException("Invalid color. A color must be a 4-size double array [r,g,b,a]");
            return true;
        }

        internal string rec_line()
        {
            //Receives a string. It reads until if finds LF (\\n)
            var buffer = new byte[1];
            var bytesread = _socket.Receive(buffer, 1, SocketFlags.None);
            var line = "";
            while (bytesread > 0 && buffer[0] != '\n')
            {
                line = line + Encoding.UTF8.GetString(buffer);
                bytesread = _socket.Receive(buffer, 1, SocketFlags.None);
            }

            return line;
        }

        //Sends an item pointer
        internal void send_item(Item item)
        {
            byte[] bytes;
            if (item == null)
                bytes = BitConverter.GetBytes((ulong) 0);
            else
                bytes = BitConverter.GetBytes(item.get_item());
            if (bytes.Length != 8)
                throw new RdkException("API error");
            Array.Reverse(bytes);
            try
            {
                _socket.Send(bytes);
            }
            catch
            {
                throw new RdkException("_socket.Send failed.");
            }
        }

        //Receives an item pointer
        internal Item rec_item()
        {
            //TODO CHU 32/64bit?
            var buffer1 = new byte[8];
            var buffer2 = new byte[4];
            var read1 = _socket.Receive(buffer1, 8, SocketFlags.None);
            var read2 = _socket.Receive(buffer2, 4, SocketFlags.None);
            if (read1 != 8 || read2 != 4)
                return null;
            Array.Reverse(buffer1);
            Array.Reverse(buffer2);
            var item = BitConverter.ToUInt64(buffer1, 0);
            //Console.WriteLine("Received item: " + item.ToString());
            var type = BitConverter.ToInt32(buffer2, 0);
            return new Item(this, item, type);
        }

        //Sends an item pointer
        internal void send_ptr(ulong ptr = 0)
        {
            var bytes = BitConverter.GetBytes(ptr);
            if (bytes.Length != 8)
                throw new RdkException("RoboDK API error");
            Array.Reverse(bytes);
            _socket.Send(bytes);
        }

        ///Receives a generic pointer
        internal ulong rec_ptr()
        {
            //TODO CHU 32/64bit?


            var bytes = new byte[8];
            var read = _socket.Receive(bytes, 8, SocketFlags.None);
            if (read != 8)
                throw new Exception("Something went wrong");
            Array.Reverse(bytes);
            var ptrH = BitConverter.ToUInt64(bytes, 0);
            return ptrH;
        }

        internal void send_pose(Mat pose)
        {
            if (!pose.IsHomogeneous())
                throw new Exception($"Matrix not Homogenous: {pose.Cols}x{pose.Rows}");
            const int nvalues = 16;
            var bytesarray = new byte[8 * nvalues];
            var cnt = 0;
            for (var j = 0; j < pose.Cols; j++)
            for (var i = 0; i < pose.Rows; i++)
            {
                var onedouble = BitConverter.GetBytes(pose[i, j]);
                Array.Reverse(onedouble);
                Array.Copy(onedouble, 0, bytesarray, cnt * 8, 8);
                cnt = cnt + 1;
            }

            _socket.Send(bytesarray, 8 * nvalues, SocketFlags.None);
        }

        internal Mat rec_pose()
        {
            var pose = new Mat(4, 4);
            var bytes = new byte[16 * 8];
            var nbytes = _socket.Receive(bytes, 16 * 8, SocketFlags.None);
            if (nbytes != 16 * 8)
                throw new RdkException("Invalid pose sent"); //raise Exception('Problems running function');
            var cnt = 0;
            for (var j = 0; j < pose.Cols; j++)
            for (var i = 0; i < pose.Rows; i++)
            {
                var onedouble = new byte[8];
                Array.Copy(bytes, cnt, onedouble, 0, 8);
                Array.Reverse(onedouble);
                pose[i, j] = BitConverter.ToDouble(onedouble, 0);
                cnt = cnt + 8;
            }

            return pose;
        }

        internal void send_xyz(double[] xyzpos)
        {
            for (var i = 0; i < 3; i++)
            {
                var bytes = BitConverter.GetBytes(xyzpos[i]);
                Array.Reverse(bytes);
                _socket.Send(bytes, 8, SocketFlags.None);
            }
        }

        internal void rec_xyz(double[] xyzpos)
        {
            var bytes = new byte[3 * 8];
            var nbytes = _socket.Receive(bytes, 3 * 8, SocketFlags.None);
            if (nbytes != 3 * 8)
                throw new RdkException("Invalid pose sent"); //raise Exception('Problems running function');
            for (var i = 0; i < 3; i++)
            {
                var onedouble = new byte[8];
                Array.Copy(bytes, i * 8, onedouble, 0, 8);
                Array.Reverse(onedouble);
                xyzpos[i] = BitConverter.ToDouble(onedouble, 0);
            }
        }

        internal void send_int(int number)
        {
            var bytes = BitConverter.GetBytes(number);
            Array.Reverse(bytes); // convert from big endian to little endian
            try
            {
                _socket.Send(bytes);
            }
            catch
            {
                throw new RdkException("_socket.Send failed.");
            }
        }

        internal int rec_int()
        {
            var bytes = new byte[4];
            var read = _socket.Receive(bytes, 4, SocketFlags.None);
            if (read < 4)
                return 0;
            Array.Reverse(bytes); // convert from little endian to big endian
            return BitConverter.ToInt32(bytes, 0);
        }

        // Sends an array of doubles
        internal void send_array(double[] values)
        {
            if (values == null)
            {
                send_int(0);
                return;
            }

            var nvalues = values.Length;
            send_int(nvalues);
            var bytesarray = new byte[8 * nvalues];
            for (var i = 0; i < nvalues; i++)
            {
                var onedouble = BitConverter.GetBytes(values[i]);
                Array.Reverse(onedouble);
                Array.Copy(onedouble, 0, bytesarray, i * 8, 8);
            }

            _socket.Send(bytesarray, 8 * nvalues, SocketFlags.None);
        }

        // Receives an array of doubles
        internal double[] rec_array()
        {
            var nvalues = rec_int();
            if (nvalues > 0)
            {
                var values = new double[nvalues];
                var bytes = new byte[nvalues * 8];
                var read = _socket.Receive(bytes, nvalues * 8, SocketFlags.None);
                for (var i = 0; i < nvalues; i++)
                {
                    var onedouble = new byte[8];
                    Array.Copy(bytes, i * 8, onedouble, 0, 8);
                    Array.Reverse(onedouble);
                    values[i] = BitConverter.ToDouble(onedouble, 0);
                }

                return values;
            }

            return null;
        }

        // sends a 2 dimensional matrix
        internal void send_matrix(Mat mat)
        {
            send_int(mat.Rows);
            send_int(mat.Cols);
            for (var j = 0; j < mat.Cols; j++)
            for (var i = 0; i < mat.Rows; i++)
            {
                var bytes = BitConverter.GetBytes(mat[i, j]);
                Array.Reverse(bytes);
                _socket.Send(bytes, 8, SocketFlags.None);
            }
        }

        // receives a 2 dimensional matrix (nxm)
        internal Mat rec_matrix()
        {
            var size1 = rec_int();
            var size2 = rec_int();
            var recvsize = size1 * size2 * 8;
            var bytes = new byte[recvsize];
            var mat = new Mat(size1, size2);
            var BUFFER_SIZE = 256;
            var received = 0;
            if (recvsize > 0)
            {
                var to_receive = Math.Min(recvsize, BUFFER_SIZE);
                while (to_receive > 0)
                {
                    var nbytesok = _socket.Receive(bytes, received, to_receive, SocketFlags.None);
                    if (nbytesok <= 0)
                        throw new RdkException(
                            "Can't receive matrix properly"); //raise Exception('Problems running function');
                    received = received + nbytesok;
                    to_receive = Math.Min(recvsize - received, BUFFER_SIZE);
                }
            }

            var cnt = 0;
            for (var j = 0; j < mat.Cols; j++)
            for (var i = 0; i < mat.Rows; i++)
            {
                var onedouble = new byte[8];
                Array.Copy(bytes, cnt, onedouble, 0, 8);
                Array.Reverse(onedouble);
                mat[i, j] = BitConverter.ToDouble(onedouble, 0);
                cnt = cnt + 8;
            }

            return mat;
        }

        // private move type, to be used by public methods (MoveJ  and MoveL)
        internal void moveX(Item target, double[] joints, Mat mat_target, Item itemrobot, int movetype,
            bool blocking = true)
        {
            itemrobot.WaitMove();
            var command = "MoveX";
            send_line(command);
            send_int(movetype);
            if (target != null)
            {
                send_int(3);
                send_array(null);
                send_item(target);
            }
            else if (joints != null)
            {
                send_int(1);
                send_array(joints);
                send_item(null);
            }
            else if (mat_target != null && mat_target.IsHomogeneous())
            {
                send_int(2);
                send_array(mat_target.ToDoubles());
                send_item(null);
            }
            else
            {
                throw new RdkException("Invalid target type"); //raise Exception('Problems running function');
            }

            send_item(itemrobot);
            check_status();
            if (blocking)
                itemrobot.WaitMove();
        }

        // private move type, to be used by public methods (MoveJ  and MoveL)
        internal void moveC_private(Item target1, double[] joints1, Mat mat_target1, Item target2, double[] joints2,
            Mat mat_target2, Item itemrobot, bool blocking = true)
        {
            itemrobot.WaitMove();
            var command = "MoveC";
            send_line(command);
            send_int(3);
            if (target1 != null)
            {
                send_int(3);
                send_array(null);
                send_item(target1);
            }
            else if (joints1 != null)
            {
                send_int(1);
                send_array(joints1);
                send_item(null);
            }
            else if (mat_target1 != null && mat_target1.IsHomogeneous())
            {
                send_int(2);
                send_array(mat_target1.ToDoubles());
                send_item(null);
            }
            else
            {
                throw new RdkException("Invalid type of target 1");
            }

            /////////////////////////////////////
            if (target2 != null)
            {
                send_int(3);
                send_array(null);
                send_item(target2);
            }
            else if (joints2 != null)
            {
                send_int(1);
                send_array(joints2);
                send_item(null);
            }
            else if (mat_target2 != null && mat_target2.IsHomogeneous())
            {
                send_int(2);
                send_array(mat_target2.ToDoubles());
                send_item(null);
            }
            else
            {
                throw new RdkException("Invalid type of target 2");
            }

            /////////////////////////////////////
            send_item(itemrobot);
            check_status();
            if (blocking)
                itemrobot.WaitMove();
        }

        /// <summary>
        ///     Disconnect from the RoboDK API. This flushes any pending program generation.
        /// </summary>
        /// <returns></returns>
        internal void Finish()
        {
            Disconnect();
        }

        internal bool Set_connection_params(int safe_mode = 1, int auto_update = 0, int timeout = -1)
        {
            //Sets some behavior parameters: SAFE_MODE, AUTO_UPDATE and TIMEOUT.
            SAFE_MODE = safe_mode;
            AUTO_UPDATE = auto_update;
            if (timeout >= 0)
                TIMEOUT = timeout;
            send_line("CMD_START");
            send_line(Convert.ToString(SAFE_MODE) + " " + Convert.ToString(AUTO_UPDATE));
            var response = rec_line();
            if (response == "READY")
                return true;
            return false;
        }
    }
}<|MERGE_RESOLUTION|>--- conflicted
+++ resolved
@@ -342,26 +342,10 @@
             send_int(autoRender ? 1 : 0);
             check_status();
         }
-
-<<<<<<< HEAD
-        /// <inheritdoc />
+        /// <summary>
+        ///    Update the screen. This updates the position of all robots and internal links according to previously set values.
+        /// </summary>
         public void Update()
-=======
-        /// <summary>
-        ///    Update the screen. This updates the position of all robots and internal links according to previously set values.
-        /// </summary>
-        public void Update()
-        {
-            check_connection();
-            var command = "Refresh";
-            send_line(command);
-            send_int(0);
-            check_status();
-        }
-
-        //Sends a string of characters with a \\n
-        public void send_line(string line)
->>>>>>> fcf065ac
         {
             check_connection();
             var command = "Refresh";
@@ -1192,6 +1176,20 @@
             return true;
         }
 
+        //Sends a string of characters with a \\n
+        internal void send_line(string line)
+        {
+            line = line.Replace('\n', ' '); // one new line at the end only!
+            var data = Encoding.UTF8.GetBytes(line + "\n");
+            try
+            {
+                _socket.Send(data);
+            }
+            catch
+            {
+                throw new RdkException("Send line failed.");
+            }
+        }
         internal string rec_line()
         {
             //Receives a string. It reads until if finds LF (\\n)
