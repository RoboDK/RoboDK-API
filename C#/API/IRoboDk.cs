--- conflicted
+++ resolved
@@ -425,12 +425,7 @@
         /// <param name="id1">Joint id for IItem 1 (if IItem 1 is a robot or a mechanism)</param>
         /// <param name="id2">Joint id for IItem 2 (if IItem 2 is a robot or a mechanism)</param>
         /// <returns>Returns true if succeeded. Returns false if setting the pair failed (wrong id was provided)</returns>
-<<<<<<< HEAD
-        bool SetCollisionActivePair(CollisionCheckOptions collisionCheck, IItem item1, IItem item2, int id1 = 0,
-            int id2 = 0);
-=======
-        bool SetCollisionActivePair(CollisionCheckOptions collisionCheck, Item item1, Item item2, int id1 = 0, int id2 = 0);
->>>>>>> f8654a3e
+        bool SetCollisionActivePair(CollisionCheckOptions collisionCheck, IItem item1, IItem item2, int id1 = 0, int id2 = 0);
 
         /// <summary>
         /// Returns the number of pairs of objects that are currently in a collision state.
