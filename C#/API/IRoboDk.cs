--- conflicted
+++ resolved
@@ -128,25 +128,12 @@
         Item AddProgram(string name, Item robot = null);
 
         /// <summary>
-<<<<<<< HEAD
         /// Add a new empty station.
         /// </summary>
         /// <param name="name">Name of the station</param>
         /// <returns>Newly created station Item</returns>
         Item AddStation(string name);
-
-        /// <summary>
-        /// Set the active station (project currently visible)
-        /// </summary>
-        /// <param name="station">station item, it can be previously loaded as an RDK file</param>
-        void SetActiveStation(Item station);
-
-        /// <summary>
-        /// Returns the active station item (station currently visible)
-        /// </summary>
-        /// <returns></returns>
-        Item GetActiveStation();
-=======
+        /// <summary>
         /// Add a new robot machining project. Machining projects can also be used for 3D printing, following curves and following points. 
         /// It returns the newly created :class:`.Item` containing the project settings.
         /// Tip: Use the macro /RoboDK/Library/Macros/MoveRobotThroughLine.py to see an example that creates a new "curve follow project" given a list of points to follow(Option 4).
@@ -156,7 +143,18 @@
         /// <returns></returns>
         Item AddMachiningProject(string name = "Curve follow settings", Item itemrobot = null);
 
->>>>>>> 08ac35b1
+
+        /// <summary>
+        /// Set the active station (project currently visible)
+        /// </summary>
+        /// <param name="station">station item, it can be previously loaded as an RDK file</param>
+        void SetActiveStation(Item station);
+
+        /// <summary>
+        /// Returns the active station item (station currently visible)
+        /// </summary>
+        /// <returns></returns>
+        Item GetActiveStation();
 
         /// <summary>
         /// Display/render the scene: update the display. 
